"""
This module contains logic that processes a VPC's peering connections
"""

import logging

from boto.exception import EC2ResponseError
import boto3
<<<<<<< HEAD

from .disco_config import read_config
from .resource_helper import tag2dict, create_filters, throttled_call
from .exceptions import VPCPeeringSyntaxError
=======
>>>>>>> d0fae0d2
# FIXME: Disabling complaint about relative-import. This seems to be the only
# way that works for unit tests.
# pylint: disable=W0403
import disco_vpc

from . import read_config
from .resource_helper import tag2dict, create_filters, throttled_call
from .exceptions import VPCPeeringSyntaxError
from .disco_constants import VPC_CONFIG_FILE

logger = logging.getLogger(__name__)

LIVE_PEERING_STATES = ["pending-acceptance", "provisioning", "active"]


class DiscoVPCPeerings(object):
    """
    This class takes care of processing of a VPC's peering connections
    """
    def __init__(self, vpc, boto3_ec2):
        self.disco_vpc = vpc
        self.boto3_ec2 = boto3_ec2

    def update_peering_connections(self, dry_run=False):
        """ Update peering connections for a VPC """
        desired_peerings = self.parse_peering_strs_config(self.disco_vpc.environment_name)
        existing_peerings = self._get_existing_peerings()

        logger.info("Desired VPC peering connections: %s", desired_peerings)
        logger.info("Existing VPC peering connections: %s", existing_peerings)

        if existing_peerings > desired_peerings:
            raise RuntimeError("Some existing VPC peering connections are not "
                               "defined in the configuration: {0}. Deletion of VPC peerings is "
                               "not implemented yet."
                               .format(existing_peerings - desired_peerings))

        peerings_config = self.parse_peerings_config(self.disco_vpc.get_vpc_id())
        logger.debug("Desired VPC peering config: %s", peerings_config)
        if not dry_run:
            DiscoVPCPeerings.create_peering_connections(peerings_config)

    def _get_existing_peerings(self):
        current_peerings = set()

        for peering in DiscoVPCPeerings.list_peerings(self.disco_vpc.get_vpc_id()):

            peer_vpc_id = self._get_peer_vpc_id(peering)
            peer_vpc = self._find_peer_vpc(peer_vpc_id)
            if not peer_vpc:
                logger.warning("Failed to find the peer VPC (%s) associated with peering (%s). "
                               "If the VPC no longer exists, please delete the peering manually.",
                               peer_vpc_id, peering['VpcPeeringConnectionId'])
                continue

            peering_query = create_filters(
                {'route.vpc-peering-connection-id': [peering['VpcPeeringConnectionId']]}
            )

            vpc_peering_route_tables = throttled_call(self.boto3_ec2.describe_route_tables,
                                                      Filters=peering_query)['RouteTables']

            for route_table in vpc_peering_route_tables:
                tags_dict = tag2dict(route_table['Tags'])

                subnet_name_parts = tags_dict['Name'].split('_')
                if subnet_name_parts[0] == self.disco_vpc.environment_name:
                    source_network = subnet_name_parts[0] + ':' + \
                        self.disco_vpc.environment_type + '/' + \
                        subnet_name_parts[1]

                    route_cidrs = [route['DestinationCidrBlock']
                                   for route in route_table['Routes']
                                   if route.get('VpcPeeringConnectionId') ==
                                   peering['VpcPeeringConnectionId']]

                    for network in peer_vpc.networks.values():
                        if str(network.network_cidr) in route_cidrs:
                            dest_network = peer_vpc.environment_name + ':' + \
                                peer_vpc.environment_type + '/' + network.name

                            current_peerings.add(source_network + ' ' + dest_network)

        return current_peerings

    def _get_peer_vpc_id(self, peering):
        if peering['AccepterVpcInfo']['VpcId'] != self.disco_vpc.get_vpc_id():
            return peering['AccepterVpcInfo']['VpcId']
        else:
            return peering['RequesterVpcInfo']['VpcId']

    def _find_peer_vpc(self, peer_vpc_id):
        try:
            peer_vpc = throttled_call(self.boto3_ec2.describe_vpcs, VpcIds=[peer_vpc_id])['Vpcs'][0]
        except Exception:
            return None

        try:
            vpc_tags_dict = tag2dict(peer_vpc['Tags'])

            return disco_vpc.DiscoVPC(vpc_tags_dict['Name'], vpc_tags_dict['type'], peer_vpc)
        except UnboundLocalError:
            raise RuntimeError("VPC {0} is missing tags: 'Name', 'type'.".format(peer_vpc_id))

    @staticmethod
    def create_peering_connections(peering_configs):
        """ create vpc peering configuration from the peering config dictionary"""
        client = boto3.client('ec2')
        for peering in peering_configs.keys():
            vpc_map = peering_configs[peering]['vpc_map']
            vpc_metanetwork_map = peering_configs[peering]['vpc_metanetwork_map']
            vpc_ids = [vpc.vpc['VpcId'] for vpc in vpc_map.values()]

            existing_peerings = throttled_call(
                client.describe_vpc_peering_connections,
                Filters=create_filters({'status-code': ['active'],
                                        'accepter-vpc-info.vpc-id': [vpc_ids[0]],
                                        'requester-vpc-info.vpc-id': [vpc_ids[1]]})
            )['VpcPeeringConnections']

            existing_peerings += throttled_call(
                client.describe_vpc_peering_connections,
                Filters=create_filters({'status-code': ['active'],
                                        'accepter-vpc-info.vpc-id': [vpc_ids[1]],
                                        'requester-vpc-info.vpc-id': [vpc_ids[0]]})
            )['VpcPeeringConnections']

            # create peering when peering doesn't exist
            if not existing_peerings:
                peering_conn = throttled_call(
                    client.create_vpc_peering_connection,
                    VpcId=vpc_ids[0], PeerVpcId=vpc_ids[1]
                )['VpcPeeringConnection']

                # wait for the peering connection to be ready
                waiter = client.get_waiter('vpc_peering_connection_exists')
                waiter.wait(
                    VpcPeeringConnectionIds=[peering_conn['VpcPeeringConnectionId']],
                    Filters=[{'Name': 'status-code', 'Values': LIVE_PEERING_STATES}]
                )

                throttled_call(
                    client.accept_vpc_peering_connection,
                    VpcPeeringConnectionId=peering_conn['VpcPeeringConnectionId']
                )
                logger.info("Created new peering connection %s for %s",
                            peering_conn['VpcPeeringConnectionId'], peering)
            else:
                peering_conn = existing_peerings[0]
                logger.info("Peering connection %s exists for %s",
                            existing_peerings[0]['VpcPeeringConnectionId'], peering)
            DiscoVPCPeerings.create_peering_routes(vpc_map, vpc_metanetwork_map, peering_conn)

    @staticmethod
    def create_peering_routes(vpc_map, vpc_metanetwork_map, peering_conn):
        """ create/update routes via peering connections between VPCs """
        cidr_map = {
            _: vpc_map[_].networks[vpc_metanetwork_map[_]].network_cidr
            for _ in vpc_map.keys()
        }
        network_map = {
            _: vpc_map[_].networks[vpc_metanetwork_map[_]]
            for _ in vpc_map.keys()
        }
        for vpc_name, network in network_map.iteritems():
            remote_vpc_names = vpc_map.keys()
            remote_vpc_names.remove(vpc_name)

            network.create_peering_route(peering_conn['VpcPeeringConnectionId'],
                                         str(cidr_map[remote_vpc_names[0]]))

    @staticmethod
    def parse_peerings_config(vpc_id=None):
        """
        Parses configuration from disco_vpc.ini's peerings sections.
        If vpc_id is specified, only configuration relevant to vpc_id is included.
        """
        peerings = DiscoVPCPeerings._get_peering_lines()

        client = boto3.client('ec2')
        peering_configs = {}
        for peering in peerings:
            peering_config = DiscoVPCPeerings.parse_peering_connection_line(peering, client)
            vpc_ids_in_peering = [vpc.vpc['VpcId'] for vpc in peering_config.get("vpc_map", {}).values()]

            if len(vpc_ids_in_peering) < 2:
                pass  # not all vpcs were up, nothing to do
            elif vpc_id and vpc_id not in vpc_ids_in_peering:
                logger.debug("Skipping peering %s because it doesn't include %s", peering, vpc_id)
            else:
                peering_configs[peering] = peering_config

        return peering_configs

    @staticmethod
    def _get_peering_lines():
        logger.debug("Parsing peerings configuration specified in %s", VPC_CONFIG_FILE)
        config = read_config(VPC_CONFIG_FILE)

        if 'peerings' not in config.sections():
            logger.info("No VPC peering configuration defined.")
            return {}

        peerings = [
            peering[1]
            for peering in config.items('peerings')
            if peering[0].startswith('connection_')
        ]

        for peering in peerings:
            endpoints = [_.strip() for _ in peering.split(' ')]
            if len(endpoints) != 2:
                raise VPCPeeringSyntaxError(
                    "Syntax error in vpc peering connection. "
                    "Expected 2 space-delimited endpoints but found: '{}'".format(peering))

        return peerings

    @staticmethod
    def parse_peering_strs_config(source_vpc_name):
        """
        Return a set of peering string from the VPC's config file
        """
        def _parse_endponit(endpoint):
            endpoint_parts = endpoint.split('/')
            vpc_parts = endpoint_parts[0].strip().split(':')
            vpc_name = vpc_parts[0].strip()
            vpc_type = vpc_parts[-1].strip()
            network_name = endpoint_parts[1].strip()

            return vpc_name, vpc_name + ':' + vpc_type + '/' + network_name

        peering_strs = set()
        peering_lines = DiscoVPCPeerings._get_peering_lines()
        for line in peering_lines:
            endpoints_map = {}
            for endpoint in line.split(' '):
                endpoint = _parse_endponit(endpoint)
                endpoints_map[endpoint[0]] = endpoint[1]

            if source_vpc_name in endpoints_map.keys():
                peer_vpc_name = [vpc_name for vpc_name in endpoints_map.keys()
                                 if vpc_name != source_vpc_name][0]

                peering_strs.add(endpoints_map[source_vpc_name] +
                                 ' ' + endpoints_map[peer_vpc_name])

        return peering_strs

    @staticmethod
    def parse_peering_connection_line(line, vpc_conn):
        """
        Parses vpc connections of the form `vpc_name[:vpc_type]/metanetwork vpc_name[:vpc_type]/metanetwork`
        and returns the data in two dictionaries: vpc_name -> DiscoVPC instance and vpc_name -> metanetwork.
        vpc_type defaults to vpc_name if unspecified.
        """
        logger.debug('checking existence for peering %s', line)
        endpoints = line.split(' ')

        def get_vpc_name(endpoint):
            """return name from `name[:type]/metanetwork`"""
            return endpoint.split('/')[0].split(':')[0].strip()

        def get_vpc_type(endpoint):
            """return type from `name[:type]/metanetwork`, defaulting to name if type is omitted"""
            return endpoint.split('/')[0].split(':')[-1].strip()

        def get_metanetwork(endpoint):
            """return metanetwork from `name[:type]/metanetwork`"""
            return endpoint.split('/')[1].strip()

        def safe_get_from_list(_list, i):
            """returns the i-th element in a list, or None if it doesn't exist"""
            return _list[i] if _list and len(_list) > i else None

        vpc_type_map = {
            get_vpc_name(endpoint): get_vpc_type(endpoint)
            for endpoint in endpoints
        }

        vpc_objects = {
            vpc_name: safe_get_from_list(
                throttled_call(
                    vpc_conn.describe_vpcs,
                    Filters=create_filters({'tag-value': [vpc_name]})
                )['Vpcs'], 0)
            for vpc_name in vpc_type_map.keys()
        }

        missing_vpcs = [vpc_name for vpc_name, vpc_object in vpc_objects.items() if not vpc_object]
        if missing_vpcs:
            logger.debug(
                "Skipping peering %s because the following VPC(s) are not up: %s",
                line, ", ".join(map(str, missing_vpcs)))
            return {}

        vpc_map = {
            k: disco_vpc.DiscoVPC(k, v, vpc_objects[k])
            for k, v in vpc_type_map.iteritems()
        }

        for vpc in vpc_map.values():
            if not vpc.networks:
                raise RuntimeError("No metanetworks found for vpc {}. Are you sure it's of type {}?".format(
                    vpc.environment_name, vpc.environment_type))

        vpc_metanetwork_map = {
            get_vpc_name(endpoint): get_metanetwork(endpoint)
            for endpoint in endpoints
        }

        return {
            'vpc_metanetwork_map': vpc_metanetwork_map,
            'vpc_map': vpc_map
        }

    @staticmethod
    def delete_peerings(vpc_id=None):
        """Delete peerings. If vpc_id is specified, delete all peerings of the VPCs only"""
        client = boto3.client('ec2')
        for peering in DiscoVPCPeerings.list_peerings(vpc_id):
            try:
                logger.info('deleting peering connection %s', peering['VpcPeeringConnectionId'])
                throttled_call(
                    client.delete_vpc_peering_connection,
                    VpcPeeringConnectionId=peering['VpcPeeringConnectionId']
                )
            except EC2ResponseError:
                raise RuntimeError('Failed to delete VPC Peering connection \
                                    {}'.format(peering['VpcPeeringConnectionId']))

    @staticmethod
    def list_peerings(vpc_id=None, include_failed=False):
        """
        Return list of live vpc peering connection id.
        If vpc_id is given, return only that vpcs peerings
        Peerings that cannot be manipulated are ignored.
        """
        client = boto3.client('ec2')
        if vpc_id:
            peerings = throttled_call(
                client.describe_vpc_peering_connections,
                Filters=create_filters({'requester-vpc-info.vpc-id': [vpc_id]})
            )['VpcPeeringConnections']

            peerings += throttled_call(
                client.describe_vpc_peering_connections,
                Filters=create_filters({'accepter-vpc-info.vpc-id': [vpc_id]})
            )['VpcPeeringConnections']
        else:
            peerings = throttled_call(client.describe_vpc_peering_connections)['VpcPeeringConnections']

        peering_states = LIVE_PEERING_STATES + (["failed"] if include_failed else [])
        return [
            peering
            for peering in peerings
            if peering['Status']['Code'] in peering_states
        ]<|MERGE_RESOLUTION|>--- conflicted
+++ resolved
@@ -6,19 +6,13 @@
 
 from boto.exception import EC2ResponseError
 import boto3
-<<<<<<< HEAD
-
-from .disco_config import read_config
-from .resource_helper import tag2dict, create_filters, throttled_call
-from .exceptions import VPCPeeringSyntaxError
-=======
->>>>>>> d0fae0d2
+
 # FIXME: Disabling complaint about relative-import. This seems to be the only
 # way that works for unit tests.
 # pylint: disable=W0403
 import disco_vpc
 
-from . import read_config
+from .disco_config import read_config
 from .resource_helper import tag2dict, create_filters, throttled_call
 from .exceptions import VPCPeeringSyntaxError
 from .disco_constants import VPC_CONFIG_FILE
