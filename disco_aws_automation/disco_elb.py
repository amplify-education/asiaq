--- conflicted
+++ resolved
@@ -173,13 +173,6 @@
 
     # Pylint thinks this function has too many arguments
     # pylint: disable=R0913, R0914
-<<<<<<< HEAD
-    def get_or_create_elb(self, hostclass, security_groups, subnets, hosted_zone_name,
-                          health_check_url, instance_protocol, instance_port,
-                          elb_protocols, elb_ports, elb_public, sticky_app_cookie, elb_dns_alias=None,
-                          idle_timeout=None, connection_draining_timeout=None, testing=False, tags=None,
-                          cross_zone_load_balancing=True, cert_name=None):
-=======
     def get_or_create_elb(
             self,
             hostclass,
@@ -190,6 +183,7 @@
             port_config,
             elb_public,
             sticky_app_cookie,
+            elb_dns_alias=None,
             idle_timeout=None,
             connection_draining_timeout=None,
             testing=False,
@@ -197,7 +191,6 @@
             cross_zone_load_balancing=True,
             cert_name=None
     ):
->>>>>>> e9df8dd2
         """
         Returns an elb.
         This updates an existing elb if it exists, otherwise this creates a new elb.
