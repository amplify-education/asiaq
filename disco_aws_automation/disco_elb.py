"""
Some code to manage elastic load balancers.
ELBs are load balancers that we can assign to auto scaling groups.
"""
import re
import logging
import time
import hashlib

import boto3
import botocore

from .disco_aws_util import get_tag_value
from .disco_route53 import DiscoRoute53
from .disco_acm import DiscoACM
from .disco_iam import DiscoIAM
from .exceptions import CommandError, TimeoutError
from .resource_helper import throttled_call
from .disco_aws_util import chunker


STICKY_POLICY_NAME = 'session-cookie-policy'


class DiscoELB(object):
    """
    A simple class to manage ELBs
    """

    def __init__(self, vpc, elb=None, route53=None, acm=None, iam=None):
        self.vpc = vpc
        self._elb_client = elb
        self.route53 = route53 or DiscoRoute53()
        self.acm = acm or DiscoACM()
        self.iam = iam or DiscoIAM()

    @property
    def elb_client(self):
        """
        Lazily creates boto3 ELB Connection
        """
        if not self._elb_client:
            self._elb_client = boto3.client('elb')
        return self._elb_client

    def get_certificate_arn(self, dns_name):
        """
        Returns a Certificate from ACM if available with fallback to the legacy IAM server certs

        If no certificate is found from either ACM or IAM, returns None.
        """
        try:
            return self.acm.get_certificate_arn(dns_name) or self.iam.get_certificate_arn(dns_name)
        except Exception:
            logging.info("Unable to find a SSL certificate for DNS entry %s", dns_name)
            return None

    def list(self):
        """Returns all of the ELBs for the current environment"""
<<<<<<< HEAD
        return [elb for elb in
                throttled_call(self.elb_client.describe_load_balancers).get('LoadBalancerDescriptions', [])
                if elb['VPCId'] == self.vpc.get_vpc_id()]

    def get_cname(self, hostclass, domain_name):
=======
        # Grab all of the ELBs in this environment
        return [
            elb for elb in
            throttled_call(self.elb_client.describe_load_balancers).get('LoadBalancerDescriptions', [])
            if elb['VPCId'] == self.vpc.vpc.id]

    def list_for_display(self):
        """Returns information about all of the ELBs in the current environment for display purposes"""
        # Grab all of the ELBs in this environment
        elbs_in_env = self.list()

        tag_descriptions = []

        # Grab their tags in chunks of 20
        for elbs in chunker([elb["LoadBalancerName"] for elb in elbs_in_env], 20):
            tag_descriptions += [tag_description for tag_description
                                 in throttled_call(self.elb_client.describe_tags,
                                                   LoadBalancerNames=elbs).get('TagDescriptions', [])]

        elb_infos = []

        # Populate our ELB info dicts
        for tag_description in tag_descriptions:
            elb_id = tag_description["LoadBalancerName"]
            # If they have an 'elb_name' tag, use that instead of the actual LoadBalancerName
            elb_name = get_tag_value(tag_description["Tags"], "elb_name") or elb_id
            elb = [elb_in_env for elb_in_env in elbs_in_env
                   if elb_in_env["LoadBalancerName"] == elb_id][0]
            availability_zones = ','.join(elb["AvailabilityZones"])

            elb_infos.append({
                "elb_name": elb_name,
                "elb_id": elb_id,
                "availability_zones": availability_zones
            })

        return elb_infos

    def get_cname(self, hostclass, domain_name, testing=False):
>>>>>>> d4253a6d
        """Get the expected subdomain for an ELB for a hostclass"""
        if testing:
            hostclass += "-test"
        return hostclass + '-' + self.vpc.environment_name + '.' + domain_name

    def _setup_health_check(self, elb_id, health_check_url, instance_protocol, instance_port,
                            elb_name):
        if not health_check_url:
            logging.warning("No health check url configured for ELB %s", elb_name)
            if instance_protocol.upper() in ('HTTP', 'HTTPS'):
                health_check_url = '/'
            else:
                health_check_url = ''

        target = '{}:{}{}'.format(instance_protocol, instance_port, health_check_url)

        throttled_call(self.elb_client.configure_health_check,
                       LoadBalancerName=elb_id,
                       HealthCheck={
                           'Target': target,
                           'Interval': 5,
                           'Timeout': 4,
                           'UnhealthyThreshold': 2,
                           'HealthyThreshold': 2})

    def _setup_sticky_cookies(self, elb_id, elb_port, sticky_app_cookie, elb_name):
        if sticky_app_cookie:
            logging.warning("Using sticky sessions for ELB %s", elb_name)
            throttled_call(self.elb_client.create_app_cookie_stickiness_policy,
                           LoadBalancerName=elb_id,
                           PolicyName=STICKY_POLICY_NAME,
                           CookieName=sticky_app_cookie)
            throttled_call(self.elb_client.set_load_balancer_policies_of_listener,
                           LoadBalancerName=elb_id,
                           LoadBalancerPort=elb_port,
                           PolicyNames=[STICKY_POLICY_NAME])
        # TBD Remove stickiness policy if it exists

    # Pylint thinks this function has too many arguments
    # pylint: disable=R0913, R0914
    def get_or_create_elb(self, hostclass, security_groups, subnets, hosted_zone_name,
                          health_check_url, instance_protocol, instance_port,
                          elb_protocol, elb_port, elb_public, sticky_app_cookie,
                          idle_timeout=None, connection_draining_timeout=None, testing=False):
        """
        Returns an elb.
        This updates an existing elb if it exists, otherwise this creates a new elb.
        Creates a DNS record for the ELB using the hostclass and environment names

        Args:
            hostclass (str):
            security_groups (List[str]):
            subnets (List[str]): list of subnets where instances will be in
            hosted_zone_name (str): The name of the Hosted Zone(domain name) to create a subdomain for the ELB
            health_check_url (str): The heartbeat url to use if protocol is HTTP or HTTPS
            instance_protocol (str): HTTP, HTTPS, SSL or TCP
            instance_port (int): The port that services on instances are running on
            elb_protocol (str): HTTP, HTTPS, SSL or TCP
            elb_port (int): The port to expose from the load balancer
            elb_public (bool): True if the ELB should be internet routable
            sticky_app_cookie (str): The name of a cookie from your service to use for sticky sessions
            idle_timeout (int): time limit (in seconds) that ELB should wait before killing idle connections
            connection_draining_timeout (int): timeout limit (in seconds) that ELB should allow for open
                                               requests to resolve before removing EC2 instance from ELB
            testing (bool): True if the ELB will be used for testing purposes only.
        """
        cname = self.get_cname(hostclass, hosted_zone_name, testing=testing)
        elb_id = DiscoELB.get_elb_id(self.vpc.environment_name, hostclass, testing=testing)
        elb_name = DiscoELB.get_elb_name(self.vpc.environment_name, hostclass, testing=testing)
        elb = self.get_elb(hostclass, testing=testing)
        if not elb:
            logging.info("Creating ELB %s", elb_name)

            listener = {
                'Protocol': elb_protocol,
                'LoadBalancerPort': elb_port,
                'InstanceProtocol': instance_protocol,
                'InstancePort': instance_port
            }

            # Only try to lookup a cert if we are using a secure protocol for the ELB
            if elb_protocol.upper() in ["HTTPS", "SSL"]:
                listener['SSLCertificateId'] = self.get_certificate_arn(cname) or ''

            elb_args = {
                'LoadBalancerName': elb_id,
                'Listeners': [listener],
                'SecurityGroups': security_groups,
                'Subnets': subnets,
                'Tags': [
                    {'Key': 'elb_name', 'Value': elb_name}
                ]
            }

            if not elb_public:
                elb_args['Scheme'] = 'internal'

            throttled_call(self.elb_client.create_load_balancer, **elb_args)
            elb = self.get_elb(hostclass, testing=testing)

        # Make sure elb_id refers to the load balancer name that was returned/picked.
        elb_id = elb["LoadBalancerName"]

        self.route53.create_record(hosted_zone_name, cname, 'CNAME', elb['DNSName'])

        self._setup_health_check(elb_id, health_check_url, instance_protocol, instance_port, elb_name)
        self._setup_sticky_cookies(elb_id, elb_port, sticky_app_cookie, elb_name)
        self._update_elb_attributes(elb_id, idle_timeout, connection_draining_timeout)

        return elb

    def _update_elb_attributes(self, elb_id, idle_timeout, connection_draining_timeout):
        updates = {}
        if idle_timeout:
            updates['ConnectionSettings'] = {
                'IdleTimeout': idle_timeout
            }

        if connection_draining_timeout:
            updates['ConnectionDraining'] = {
                'Enabled': True,
                'Timeout': connection_draining_timeout
            }
        else:
            updates['ConnectionDraining'] = {
                'Enabled': False,
                'Timeout': 0
            }

        if updates:
            throttled_call(self.elb_client.modify_load_balancer_attributes,
                           LoadBalancerName=elb_id,
                           LoadBalancerAttributes=updates)

    def get_elb(self, hostclass, testing=False):
        """
        Get an existing ELB without creating it.
        This method will try to lookup an ELB by both it's ID and its name.
        """
        # Use both names to make this backwards compatible with old-style ELB names.
        elb_id = DiscoELB.get_elb_id(self.vpc.environment_name, hostclass, testing=testing)
        elb_name = DiscoELB.get_elb_name(self.vpc.environment_name, hostclass, testing=testing)

        return self._get_elb(elb_id) or self._get_elb(elb_name)

    def _get_elb(self, load_balancer_name):
        """Get an ELB by its name"""
        try:
            load_balancers = throttled_call(
                self.elb_client.describe_load_balancers,
                LoadBalancerNames=[load_balancer_name]).get('LoadBalancerDescriptions', [])
            return load_balancers[0] if load_balancers else None
        except botocore.exceptions.ClientError:
            return None

    def delete_elb(self, hostclass, testing=False):
        """Delete an ELB if it exists"""
        elb = self.get_elb(hostclass, testing=testing)

        if not elb:
            logging.info("ELB for '%s' does not exist. Nothing to delete", hostclass)
            return

        logging.info("Deleting ELB %s", DiscoELB.get_elb_name(self.vpc.environment_name,
                                                              hostclass=hostclass,
                                                              testing=testing))

        # delete any CNAME records that point to the deleted ELB because they are no longer valid
        self.route53.delete_records_by_value('CNAME', elb['DNSName'])
        throttled_call(self.elb_client.delete_load_balancer, LoadBalancerName=elb['LoadBalancerName'])

    @staticmethod
    def get_elb_id(environment_name, hostclass, testing=False):
        """Returns the elb name for a given hostclasses, hashed with SHA-256 and truncated to 32 characters"""
        human_elb_name = DiscoELB.get_elb_name(environment_name, hostclass=hostclass,
                                               testing=testing)
        return hashlib.sha256(human_elb_name).hexdigest()[:32]

    @staticmethod
    def get_elb_name(environment_name, hostclass, testing=False):
        """Returns the elb name for a given hostclass"""
        name = environment_name + '-' + hostclass

        if testing:
            name += '-test'

        # load balancers can only have letters, numbers or dashes in their names so strip everything else
        elb_name = re.sub(r'[^a-zA-Z0-9-]', '', name)

        if len(elb_name) > 32:
            raise CommandError('ELB name ' + elb_name + " is over 32 characters")

        return elb_name

    def destroy_all_elbs(self):
        """Destroy all ELB for current environment"""
        for elb in self.list():
            self.route53.delete_records_by_value('CNAME', elb['DNSName'])
            throttled_call(self.elb_client.delete_load_balancer, LoadBalancerName=elb['LoadBalancerName'])

    def _describe_instance_health(self, elb_id, instance_ids=None):
        """
        Returns instance health state information about an ELB. Can be limited to return only particular
        instances.

        Params:
        elb_id        The name of the ELB to check.
        instance_ids    A list of instance_ids to report on. Defaults to all instances in the ELB.

        Returns a list of dictionaries in the format of:
        [
            {
                'InstanceId': 'string',
                'State': 'string',
                'ReasonCode': 'string',
                'Description': 'string'
            },
            ...
        ]
        See http://boto3.readthedocs.io/en/latest/reference/services/elb.html
        """
        if instance_ids:
            desired_instance_ids = [{"InstanceId": instance_id} for instance_id in instance_ids]
        else:
            desired_instance_ids = []
        instances = throttled_call(
            self.elb_client.describe_instance_health,
            LoadBalancerName=elb_id,
            Instances=desired_instance_ids)
        return instances["InstanceStates"]

    def wait_for_instance_health_state(self, hostclass, testing=False, instance_ids=None, state="InService",
                                       timeout=180):
        """
        Waits for instances attached to an ELB to enter a specific state. At least one instance must enter the
        specified state.

        Params:
        hostclass       The name of the hostclass whose ELB you are interested in.
        testing         True if the testing ELB should be used. Default: False.
        instance_ids    A list of instance_ids to filter to. Defaults to all instances in the ELB.
        state           The state to wait for the instances. Should be one of ['InService', 'OutOfService',
                        'Unknown']. Defaults to 'InService'.
        timeout         The number of seconds to wait for instances to reach that state. Default: 60.
        See http://boto3.readthedocs.io/en/latest/reference/services/elb.html
        """
        elb_id = DiscoELB.get_elb_id(self.vpc.environment_name, hostclass, testing=testing)
        elb_name = DiscoELB.get_elb_name(self.vpc.environment_name, hostclass,
                                         testing=testing)
        stop_time = time.time() + timeout
        original_scope = scope = instance_ids if instance_ids else "all instances"
        while time.time() < stop_time:
            instances = self._describe_instance_health(elb_id=elb_id, instance_ids=instance_ids)
            if len(instances) >= 1 and all(instance["State"] == state for instance in instances):
                logging.info("Successfully waited for %s in ELB (%s) to enter state (%s)",
                             original_scope, elb_name, state)
                return
            # Update scope to be the instances that have not yet entered the desired state
            scope = [instance["InstanceId"] for instance in instances if instance["State"] != state]
            logging.info("Waiting for %s in ELB %s to enter state (%s)",
                         scope or original_scope, elb_name, state)
            time.sleep(5)
        raise TimeoutError(
            "Timed out after waiting {} seconds for {} in ELB ({}) to enter state ({})".format(timeout,
                                                                                               scope,
                                                                                               elb_name,
                                                                                               state))<|MERGE_RESOLUTION|>--- conflicted
+++ resolved
@@ -57,18 +57,9 @@
 
     def list(self):
         """Returns all of the ELBs for the current environment"""
-<<<<<<< HEAD
         return [elb for elb in
                 throttled_call(self.elb_client.describe_load_balancers).get('LoadBalancerDescriptions', [])
                 if elb['VPCId'] == self.vpc.get_vpc_id()]
-
-    def get_cname(self, hostclass, domain_name):
-=======
-        # Grab all of the ELBs in this environment
-        return [
-            elb for elb in
-            throttled_call(self.elb_client.describe_load_balancers).get('LoadBalancerDescriptions', [])
-            if elb['VPCId'] == self.vpc.vpc.id]
 
     def list_for_display(self):
         """Returns information about all of the ELBs in the current environment for display purposes"""
@@ -103,7 +94,6 @@
         return elb_infos
 
     def get_cname(self, hostclass, domain_name, testing=False):
->>>>>>> d4253a6d
         """Get the expected subdomain for an ELB for a hostclass"""
         if testing:
             hostclass += "-test"
