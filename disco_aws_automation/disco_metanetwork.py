"""
Network abstraction
"""

import logging
from random import choice

from netaddr import IPNetwork, IPAddress
from boto.ec2.networkinterface import (
    NetworkInterfaceSpecification,
    NetworkInterfaceCollection
)
from boto.exception import EC2ResponseError

<<<<<<< HEAD
from disco_aws_automation.network_helper import calc_subnet_offset
from .resource_helper import keep_trying
=======
from .disco_subnet import DiscoSubnet
from .resource_helper import (
    keep_trying,
    find_or_create
)
>>>>>>> 0fa7bf38
from .disco_constants import NETWORKS
from .exceptions import (
    IPRangeError,
    EIPConfigError,
    RouteCreationError
)


class DiscoMetaNetwork(object):
    """
    Representation of a disco meta-network. Contains a subnet for each availability zone,
    along with a route table which is applied all the subnets.
    """
    def __init__(self, name, vpc, network_cidr=None):
        self.vpc = vpc
        self.name = name
<<<<<<< HEAD
        if network_cidr:
            self._network_cidr = IPNetwork(network_cidr)
        self._route_table = None  # lazily initialized
=======
        self._centralized_route_table_loaded = False
        self._centralized_route_table = None  # lazily initialized
>>>>>>> 0fa7bf38
        self._security_group = None  # lazily initialized
        self._disco_subnets = None  # lazily initialized

    @property
    def network_cidr(self):
        """Get the network_cidr for the meta network"""
        if not self._network_cidr:
            # if we don't have a network_cidr yet (if it wasn't passed in the constructor)
            # then calculate it from the subnets
            subnets = self._find_subnets()

            # calculate how big the meta network must have been if we divided it into the existing subnets
            subnet_cidr_offset = calc_subnet_offset(len(subnets))

            # pick one of the subnets to do our math from
            subnet_network = IPNetwork(subnets[0].cidr_block)

            # the meta network cidr is the cidr of one of the subnets but with a smaller prefix
            subnet_network.prefixlen = subnet_network.prefixlen - subnet_cidr_offset
            self._network_cidr = subnet_network.cidr

        return self._network_cidr

    def _resource_name(self, suffix=None):
        suffix = "_{0}".format(suffix) if suffix else ""
        return "{0}_{1}{2}".format(self.vpc.environment_name, self.name, suffix)

    def create(self):
        """
        Metanetwork is initialized lazily. This forces creation of all
        components.
        """
        self._centralized_route_table = self.centralized_route_table
        self._security_group = self.security_group
        self._disco_subnets = self.disco_subnets

    @property
    def _resource_filter(self):
        resource_filter = self.vpc.vpc_filter()
        resource_filter["tag:meta_network"] = self.name
        return resource_filter

    def _tag_resource(self, resource, suffix=None):
        keep_trying(300, resource.add_tag, "Name", self._resource_name(suffix))
        keep_trying(300, resource.add_tag, "meta_network", self.name)

    @property
    def centralized_route_table(self):
        '''Returns the centralized route table for our metanetwork,
        which could be None'''
        if not self._centralized_route_table_loaded:
            self._centralized_route_table = self._find_centralized_route_table()
            self._centralized_route_table_loaded = True
        return self._centralized_route_table

    def _find_centralized_route_table(self):
        route_tables = self.vpc.vpc.connection.get_all_route_tables(
            filters=self._resource_filter
        )
        if len(route_tables) != 1:
            # If the number of route tables is more than one, it means there is
            # one route table per disco_subnet, therefore don't return anything.
            return None

        return route_tables[0]

    @property
    def security_group(self):
        '''Finds or creates the security group for our metanetwork'''
        if not self._security_group:
            self._security_group = find_or_create(
                self._find_security_group, self._create_security_group
            )
        return self._security_group

    def _find_security_group(self):
        try:
            return self.vpc.vpc.connection.get_all_security_groups(
                filters=self._resource_filter
            )[0]
        except IndexError:
            return None

    @property
    def sg_description(self):
        """Returns a description of the metanetwork's purpose"""
        return NETWORKS[self.name]

    def _create_security_group(self):
        security_group = self.vpc.vpc.connection.create_security_group(
            self._resource_name(),
            self.sg_description,
            self.vpc.vpc.id
        )
        self._tag_resource(security_group)
        logging.debug("%s security_group: %s", self.name, security_group)
        return security_group

    @property
    def disco_subnets(self):
        '''Creates the subnets for our metanetwork'''
        if not self._disco_subnets:
            self._disco_subnets = self._create_subnets()
        return self._disco_subnets

<<<<<<< HEAD
    @property
    def subnet_ip_networks(self):
        """
        Return IPNetwork of all subnet CIDRs
        """
        return [
            IPNetwork(subnet.cidr_block)
            for subnet in
            self.subnets
        ]

    def _find_subnets(self):
        return self.vpc.vpc.connection.get_all_subnets(
            filters=self._resource_filter
        )
=======
    def add_nat_gateways(self, allocation_ids):
        """
        Creates a NAT gateway in each of the metanetwork's subnet
        :param allocation_ids: Allocation ids of the Elastic IPs that will be
                               associated with the NAT gateways
        """
        if len(self.disco_subnets.values()) != len(allocation_ids):
            raise EIPConfigError("The number of subnets does not match with the "
                                 "number of NAT gateway EIPs provided for {0}: "
                                 "{1} != {2}"
                                 .format(self._resource_name(),
                                         len(self.disco_subnets.values()),
                                         len(allocation_ids)))

        if self.centralized_route_table:
            for disco_subnet in self.disco_subnets.values():
                disco_subnet.recreate_route_table()

            self.vpc.vpc.connection.delete_route_table(self.centralized_route_table.id)
            self._centralized_route_table = None

        for disco_subnet, allocation_id in zip(self.disco_subnets.values(), allocation_ids):
            disco_subnet.create_nat_gateway(allocation_id)

    def delete_nat_gateways(self):
        """ Deletes all subnets' NAT gateways if any """
        for disco_subnet in self.disco_subnets.values():
            disco_subnet.delete_nat_gateway()
>>>>>>> 0fa7bf38

    def _create_subnets(self):
        logging.debug("creating subnets")
        zones = self.vpc.vpc.connection.get_all_zones()
        logging.debug("zones: %s", zones)
        # We'll need to split each subnet into smaller ones, one per zone
        # offset is how much we need to add to cidr divisor to create at least
        # that len(zone) subnets
        zone_cidr_offset = calc_subnet_offset(len(zones))
        logging.debug("zone_offset: %s", zone_cidr_offset)

        zone_cidrs = self.network_cidr.subnet(
            int(self.network_cidr.prefixlen + zone_cidr_offset)
        )

        subnets = {}
        for zone, cidr in zip(zones, zone_cidrs):
            logging.debug("%s %s", zone, cidr)
            disco_subnet = DiscoSubnet(str(zone.name), self, str(cidr),
                                       self.centralized_route_table.id
                                       if self.centralized_route_table else None)
            subnets[zone.name] = disco_subnet
            logging.debug("%s disco_subnet: %s", self.name, disco_subnet)

        return subnets

    def subnet_by_ip(self, ip_address):
        """ Return the subnet to which the ip address belongs to """
        ip_address = IPAddress(ip_address)
        for disco_subnet in self.disco_subnets.values():
            cidr = IPNetwork(disco_subnet.subnet_dict['CidrBlock'])
            if ip_address >= cidr[0] and ip_address <= cidr[-1]:
<<<<<<< HEAD
                return subnet
        raise IPRangeError(
            "IP {0} is not in Metanetwork {1} ({2}) range."
            .format(ip_address, self.name, cidr)
        )
=======
                return disco_subnet.subnet_dict
        raise IPRangeError("IP {0} is not in Metanetwork ({1}) range.".format(ip_address, self.name))
>>>>>>> 0fa7bf38

    def create_interfaces_specification(self, subnet_ids=None, public_ip=False):
        """
        Create a network interface specification for an instance -- to be used
        with run_instance()
        """
        random_subnet_id = choice(subnet_ids if subnet_ids else
                                  [disco_subnet.subnet_dict['SubnetId']
                                   for disco_subnet in self.disco_subnets.values()])
        interface = NetworkInterfaceSpecification(
            subnet_id=random_subnet_id,
            groups=[self.security_group.id],
            associate_public_ip_address=public_ip)
        interfaces = NetworkInterfaceCollection(interface)
        return interfaces

    def get_interface(self, private_ip):
        """
        Allocate a 'floating' network inteface with static ip --
        if it does not already exist.
        """
        interface_filter = self.vpc.vpc_filter()
        interface_filter["private-ip-address"] = private_ip
        interfaces = self.vpc.vpc.connection.get_all_network_interfaces(
            filters=interface_filter
        )
        if interfaces:
            return interfaces[0]

<<<<<<< HEAD
        logging.debug("Creating floating ENI %s", private_ip)
        subnet = self.subnet_by_ip(private_ip)
=======
        aws_subnet = self.subnet_by_ip(private_ip)
>>>>>>> 0fa7bf38
        return self.vpc.vpc.connection.create_network_interface(
            subnet_id=aws_subnet['SubnetId'],
            private_ip_address=private_ip,
            description="floating interface",
            groups=[self.security_group.id],
        )

    def add_sg_rule(self, protocol, ports, sg_source=None, cidr_source=None):
        """ Add a security rule to the network """
        sg_args = {
            "group_id": self.security_group.id,
            "ip_protocol": protocol
        }
        if sg_source:
            sg_args["src_security_group_group_id"] = sg_source
        if cidr_source:
            sg_args["cidr_ip"] = cidr_source

        sg_args["from_port"] = ports[0]
        sg_args["to_port"] = ports[1]
        logging.debug("Adding sg_rule: %s", sg_args)
        self.vpc.vpc.connection.authorize_security_group(**sg_args)

<<<<<<< HEAD
    def ip_by_offset(self, offset):
        """
        Pass in +10 and get 10th ip of subnet range
        Pass in -2 and get 2nd to last ip of subnet

        Returns IpAddress object, usually you'll want
        to cast this to str.
        """

        try:
            offset = int(offset)
        except ValueError:
            raise IPRangeError(
                "Cannot find IP in metanetwork {0} by offset {1}."
                .format(self.name, offset)
            )

        subnets = sorted(self.subnet_ip_networks)
        base_address = subnets[0].first if offset >= 0 else subnets[-1].last
        desired_address = IPAddress(base_address + offset)
        # Lazy check to ensure IP address is in metanetwork range
        self.subnet_by_ip(desired_address)

        return desired_address
=======
    def add_route(self, destination_cidr_block, gateway_id):
        """ Add a gateway route to the centralized route table or to all the
        subnets' route tables"""

        if self.centralized_route_table:
            try:
                return self.vpc.vpc.connection.create_route(
                    route_table_id=self.centralized_route_table.id,
                    destination_cidr_block=destination_cidr_block,
                    gateway_id=gateway_id
                )
            except EC2ResponseError:
                logging.exception("Failed to create route due to conflict. Deleting old route and re-trying.")
                self.vpc.vpc.connection.delete_route(self.centralized_route_table.id, destination_cidr_block)
                new_route = self.vpc.vpc.connection.create_route(
                    route_table_id=self.centralized_route_table.id,
                    destination_cidr_block=destination_cidr_block,
                    gateway_id=gateway_id
                )
                logging.error("Route re-created")
                return new_route
        else:
            # No centralized route table here, so add a route to each disco_subnet
            for disco_subnet in self.disco_subnets.values():
                if not disco_subnet.add_route_to_gateway(destination_cidr_block, gateway_id):
                    raise RouteCreationError("Failed to create a route for metanetwork-subnet {0}-{1}:"
                                             "{2} -> {3}".format(self.name,
                                                                 disco_subnet.name,
                                                                 destination_cidr_block,
                                                                 gateway_id))

    def add_nat_gateway_route(self, dest_metanetwork):
        """ Add a default route in each of the subnet's route table to the corresponding NAT gateway
        of the same AZ in the destination metanetwork """
        for zone in self.disco_subnets.keys():
            self.disco_subnets[zone].add_route_to_nat_gateway(
                '0.0.0.0/0',
                dest_metanetwork.disco_subnets[zone].nat_gateway['NatGatewayId']
            )

    def create_peering_route(self, peering_conn, cidr):
        """ create/update a route between the peering connection and all the subnets.
        If a centralized route table is used, add the route there. If not, add the route
        to all the subnets. """
        if self.centralized_route_table:
            peering_routes_for_peering = [
                _ for _ in self.centralized_route_table.routes
                if _.vpc_peering_connection_id == peering_conn
            ]
            if not peering_routes_for_peering:
                peering_routes_for_cidr = [
                    _ for _ in self.centralized_route_table.routes
                    if _.destination_cidr_block == cidr
                ]
                if not peering_routes_for_cidr:
                    logging.info(
                        'create routes for (route_table: %s, dest_cidr: %s, connection: %s)',
                        self.centralized_route_table.id, cidr, peering_conn.id)
                    self.vpc.vpc.connection.create_route(route_table_id=self.centralized_route_table.id,
                                                         destination_cidr_block=cidr,
                                                         vpc_peering_connection_id=peering_conn.id)
                else:
                    logging.info(
                        'update routes for (route_table: %s, dest_cidr: %s, connection: %s)',
                        self.centralized_route_table.id, cidr, peering_conn.id)
                    self.vpc.vpc.connection.replace_route(route_table_id=self.centralized_route_table.id,
                                                          destination_cidr_block=cidr,
                                                          vpc_peering_connection_id=peering_conn.id)
        else:
            # No centralized route table here, so add a route to each subnet
            for disco_subnet in self.disco_subnets.values():
                disco_subnet.create_peering_routes(peering_conn.id, cidr)
>>>>>>> 0fa7bf38
<|MERGE_RESOLUTION|>--- conflicted
+++ resolved
@@ -12,16 +12,12 @@
 )
 from boto.exception import EC2ResponseError
 
-<<<<<<< HEAD
 from disco_aws_automation.network_helper import calc_subnet_offset
-from .resource_helper import keep_trying
-=======
 from .disco_subnet import DiscoSubnet
 from .resource_helper import (
     keep_trying,
     find_or_create
 )
->>>>>>> 0fa7bf38
 from .disco_constants import NETWORKS
 from .exceptions import (
     IPRangeError,
@@ -38,14 +34,12 @@
     def __init__(self, name, vpc, network_cidr=None):
         self.vpc = vpc
         self.name = name
-<<<<<<< HEAD
         if network_cidr:
             self._network_cidr = IPNetwork(network_cidr)
-        self._route_table = None  # lazily initialized
-=======
+        else:
+            self._network_cidr = None
         self._centralized_route_table_loaded = False
         self._centralized_route_table = None  # lazily initialized
->>>>>>> 0fa7bf38
         self._security_group = None  # lazily initialized
         self._disco_subnets = None  # lazily initialized
 
@@ -55,7 +49,7 @@
         if not self._network_cidr:
             # if we don't have a network_cidr yet (if it wasn't passed in the constructor)
             # then calculate it from the subnets
-            subnets = self._find_subnets()
+            subnets = self._create_subnets()
 
             # calculate how big the meta network must have been if we divided it into the existing subnets
             subnet_cidr_offset = calc_subnet_offset(len(subnets))
@@ -151,23 +145,17 @@
             self._disco_subnets = self._create_subnets()
         return self._disco_subnets
 
-<<<<<<< HEAD
     @property
     def subnet_ip_networks(self):
         """
         Return IPNetwork of all subnet CIDRs
         """
         return [
-            IPNetwork(subnet.cidr_block)
+            IPNetwork(subnet['CidrBlock'])
             for subnet in
-            self.subnets
+            self.disco_subnets.values()
         ]
 
-    def _find_subnets(self):
-        return self.vpc.vpc.connection.get_all_subnets(
-            filters=self._resource_filter
-        )
-=======
     def add_nat_gateways(self, allocation_ids):
         """
         Creates a NAT gateway in each of the metanetwork's subnet
@@ -196,7 +184,6 @@
         """ Deletes all subnets' NAT gateways if any """
         for disco_subnet in self.disco_subnets.values():
             disco_subnet.delete_nat_gateway()
->>>>>>> 0fa7bf38
 
     def _create_subnets(self):
         logging.debug("creating subnets")
@@ -229,16 +216,8 @@
         for disco_subnet in self.disco_subnets.values():
             cidr = IPNetwork(disco_subnet.subnet_dict['CidrBlock'])
             if ip_address >= cidr[0] and ip_address <= cidr[-1]:
-<<<<<<< HEAD
-                return subnet
-        raise IPRangeError(
-            "IP {0} is not in Metanetwork {1} ({2}) range."
-            .format(ip_address, self.name, cidr)
-        )
-=======
                 return disco_subnet.subnet_dict
         raise IPRangeError("IP {0} is not in Metanetwork ({1}) range.".format(ip_address, self.name))
->>>>>>> 0fa7bf38
 
     def create_interfaces_specification(self, subnet_ids=None, public_ip=False):
         """
@@ -268,12 +247,8 @@
         if interfaces:
             return interfaces[0]
 
-<<<<<<< HEAD
         logging.debug("Creating floating ENI %s", private_ip)
-        subnet = self.subnet_by_ip(private_ip)
-=======
         aws_subnet = self.subnet_by_ip(private_ip)
->>>>>>> 0fa7bf38
         return self.vpc.vpc.connection.create_network_interface(
             subnet_id=aws_subnet['SubnetId'],
             private_ip_address=private_ip,
@@ -297,7 +272,6 @@
         logging.debug("Adding sg_rule: %s", sg_args)
         self.vpc.vpc.connection.authorize_security_group(**sg_args)
 
-<<<<<<< HEAD
     def ip_by_offset(self, offset):
         """
         Pass in +10 and get 10th ip of subnet range
@@ -322,7 +296,7 @@
         self.subnet_by_ip(desired_address)
 
         return desired_address
-=======
+
     def add_route(self, destination_cidr_block, gateway_id):
         """ Add a gateway route to the centralized route table or to all the
         subnets' route tables"""
@@ -394,5 +368,4 @@
         else:
             # No centralized route table here, so add a route to each subnet
             for disco_subnet in self.disco_subnets.values():
-                disco_subnet.create_peering_routes(peering_conn.id, cidr)
->>>>>>> 0fa7bf38
+                disco_subnet.create_peering_routes(peering_conn.id, cidr)