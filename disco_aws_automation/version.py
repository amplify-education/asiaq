--- conflicted
+++ resolved
@@ -1,9 +1,5 @@
 """Place of record for the package version"""
 
-<<<<<<< HEAD
-__version__ = "1.0.178"
-=======
 __version__ = "1.1.2"
->>>>>>> c19905f0
 __rpm_version__ = "WILL_BE_SET_BY_RPM_BUILD"
 __git_hash__ = "WILL_BE_SET_BY_EGG_BUILD"