--- conflicted
+++ resolved
@@ -1,9 +1,5 @@
 """Place of record for the package version"""
 
-<<<<<<< HEAD
-__version__ = "1.3.20"
-=======
-__version__ = "2.0.0"
->>>>>>> 060b9db4
+__version__ = "2.0.1"
 __rpm_version__ = "WILL_BE_SET_BY_RPM_BUILD"
 __git_hash__ = "WILL_BE_SET_BY_EGG_BUILD"