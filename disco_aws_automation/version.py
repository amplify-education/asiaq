"""Place of record for the package version"""

<<<<<<< HEAD
__version__ = "2.0.30"
=======
__version__ = "2.0.31"
>>>>>>> 96fd3375
__rpm_version__ = "WILL_BE_SET_BY_RPM_BUILD"
__git_hash__ = "WILL_BE_SET_BY_EGG_BUILD"<|MERGE_RESOLUTION|>--- conflicted
+++ resolved
@@ -1,9 +1,5 @@
 """Place of record for the package version"""
 
-<<<<<<< HEAD
-__version__ = "2.0.30"
-=======
 __version__ = "2.0.31"
->>>>>>> 96fd3375
 __rpm_version__ = "WILL_BE_SET_BY_RPM_BUILD"
 __git_hash__ = "WILL_BE_SET_BY_EGG_BUILD"