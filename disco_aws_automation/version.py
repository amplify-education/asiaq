"""Place of record for the package version"""

<<<<<<< HEAD
__version__ = "1.1.5"
=======
__version__ = "1.1.6"
>>>>>>> c2c0a035
__rpm_version__ = "WILL_BE_SET_BY_RPM_BUILD"
__git_hash__ = "WILL_BE_SET_BY_EGG_BUILD"<|MERGE_RESOLUTION|>--- conflicted
+++ resolved
@@ -1,9 +1,5 @@
 """Place of record for the package version"""
 
-<<<<<<< HEAD
-__version__ = "1.1.5"
-=======
-__version__ = "1.1.6"
->>>>>>> c2c0a035
+__version__ = "1.1.7"
 __rpm_version__ = "WILL_BE_SET_BY_RPM_BUILD"
 __git_hash__ = "WILL_BE_SET_BY_EGG_BUILD"