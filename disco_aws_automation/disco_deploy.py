'Contains DiscoDeploy class'

import copy
import logging
import random
import sys

from ConfigParser import NoOptionError, NoSectionError
from boto.exception import EC2ResponseError
from disco_aws_automation.socify_helper import SocifyHelper

from . import DiscoBake
from .disco_config import read_config
from .disco_aws_util import get_instance_launch_time
from .exceptions import (
    TimeoutError,
    IntegrationTestError,
    SmokeTestError,
    TooManyAutoscalingGroups,
    UnknownDeploymentStrategyException
)
from .disco_aws_util import is_truthy, size_as_minimum_int_or_none, size_as_maximum_int_or_none
from .disco_constants import (
    DEFAULT_CONFIG_SECTION,
    DEPLOYMENT_STRATEGY_BLUE_GREEN
)

logger = logging.getLogger(__name__)


def snap_to_range(val, mini, maxi):
    '''Returns a value snapped into [mini, maxi]'''
    return min(max(int(val), int(mini)), int(maxi))


class DiscoDeploy(object):
    '''DiscoDeploy takes care of testing, promoting and deploying the latests AMIs'''

    # pylint: disable=too-many-arguments
    def __init__(self, aws, test_aws, bake, discogroup, elb, pipeline_definition,
                 ami=None, hostclass=None, allow_any_hostclass=False, config=None):
        '''
        Constructor for DiscoDeploy

        :param aws a DiscoAWS instance to use
        :param test_aws DiscoAWS instance for integration tests. may be different environment than "aws" param
        :param bake a DiscoBake instance to use
        :param discogroup a DiscoGroup instance to use
        :param elb a DiscoELB instance to use
        :param pipeline_definition a list of dicts containing hostname, deployable and other pipeline values
        :param allow_any_hostclass do not restrict to hostclasses in the pipeline definition
        :param config: Configuration object to use.
        '''
        self._config = config or read_config()

        self._restrict_amis = [ami] if ami else None
        self._restrict_hostclass = hostclass
        self._disco_aws = aws
        self._test_aws = test_aws
        self._disco_bake = bake
        self._disco_group = discogroup
        self._disco_elb = elb
        self._all_stage_amis = None
        self._hostclasses = self._get_hostclasses_from_pipeline_definition(pipeline_definition)
        self._allow_any_hostclass = allow_any_hostclass

    def _get_hostclasses_from_pipeline_definition(self, pipeline_definition):
        ''' Return hostclasses from pipeline definitions, validating numeric input '''
        return {entry["hostclass"]: entry for entry in pipeline_definition}

    def _filter_amis(self, amis):
        if self._restrict_amis:
            return [ami for ami in amis if ami.id in self._restrict_amis]
        elif self._restrict_hostclass:
            return [ami for ami in amis if DiscoBake.ami_hostclass(ami) == self._restrict_hostclass]
        elif not self._allow_any_hostclass:
            return [ami for ami in amis if DiscoBake.ami_hostclass(ami) in self._hostclasses]
        else:
            return amis

    @property
    def all_stage_amis(self):
        '''Returns AMIs filtered on AMI ids, hostclass and state == available'''
        if not self._all_stage_amis:
            self._all_stage_amis = [ami for ami in self._filter_amis(
                self._disco_bake.list_amis(ami_ids=self._restrict_amis)) if ami.state == u'available']
        return self._all_stage_amis

    def get_latest_ami_in_stage_dict(self, stage):
        '''Returns latest AMI for each hostclass in a specific stage

        :param stage If set filter by stage, else only return instance without tag
        '''
        latest_ami = {}
        for ami in self.all_stage_amis:
            if stage and ami.tags.get("stage") != stage:
                continue
            elif stage is None and ami.tags.get("stage") is not None:
                continue
            hostclass = DiscoBake.ami_hostclass(ami)
            old_ami = latest_ami.get(hostclass)
            new_time = self._disco_bake.get_ami_creation_time(ami)
            if not new_time:
                continue
            if not old_ami:
                latest_ami[hostclass] = ami
                continue
            old_time = self._disco_bake.get_ami_creation_time(old_ami)
            if old_time and (new_time > old_time):
                latest_ami[hostclass] = ami
        return latest_ami

    def get_latest_untested_amis(self):
        '''Returns latest untested AMI for each hostclass'''
        return self.get_latest_ami_in_stage_dict(self._disco_bake.ami_stages()[0])

    def get_latest_untagged_amis(self):
        '''Returns latest untagged AMI for each hostclass'''
        return self.get_latest_ami_in_stage_dict(None)

    def get_latest_tested_amis(self):
        '''Returns latest tested AMI for each hostclass'''
        return self.get_latest_ami_in_stage_dict(self._disco_bake.ami_stages()[-1])

    def get_latest_failed_amis(self):
        '''Returns latest failed AMI for each hostclass'''
        return self.get_latest_ami_in_stage_dict('failed')

    def get_items_newer_in_second_map(self, first, second):
        '''Returns AMIs from second dict which are newer than the corresponding item in the first dict'''
        return [ami for (hostclass, ami) in second.iteritems()
                if (first.get(hostclass) is None) or (
                    self._disco_bake.get_ami_creation_time(ami) >
                    self._disco_bake.get_ami_creation_time(first[hostclass]))]

    def get_newest_in_either_map(self, first, second):
        '''Returns AMIs which are newest for each hostclass'''
        newest_for_hostclass = first
        for (hostclass, ami) in second.iteritems():
            if hostclass not in newest_for_hostclass:
                newest_for_hostclass[hostclass] = ami
            elif (self._disco_bake.get_ami_creation_time(ami) >
                  self._disco_bake.get_ami_creation_time(first[hostclass])):
                newest_for_hostclass[hostclass] = ami
        return newest_for_hostclass

    def get_test_amis(self):
        '''Returns untested AMIs that are newer than the newest tested AMIs'''
        return self.get_items_newer_in_second_map(
            self.get_latest_tested_amis(), self.get_latest_untested_amis())

    def get_failed_amis(self):
        '''Returns failed AMIs that are newer than the newest tested AMIs'''
        return self.get_items_newer_in_second_map(
            self.get_latest_tested_amis(), self.get_latest_failed_amis())

    def get_latest_running_amis(self):
        '''Retuns hostclass: ami mapping with latest running AMIs'''
        running_ami_ids = list({instance.image_id for instance in self._disco_aws.instances()})
        running_amis = self._disco_bake.get_amis(running_ami_ids)
        sorted_amis = sorted(running_amis, key=self._disco_bake.get_ami_creation_time)
        return {DiscoBake.ami_hostclass(ami): ami for ami in sorted_amis}

    def get_update_amis(self):
        '''
        Returns list of AMIs that are ready to be deployed in production.

        Hosts must be in the pipeline definition and marked as deployable and
        the AMI must be newer than the one currently running AMI for that host.
        '''
        available = self.get_newest_in_either_map(
            self.get_latest_tested_amis(), self.get_latest_untagged_amis())
        newer = self.get_items_newer_in_second_map(self.get_latest_running_amis(), available)
        return [ami for ami in newer
                if (DiscoBake.ami_hostclass(ami) in self._hostclasses and
                    self.is_deployable(DiscoBake.ami_hostclass(ami)))]

    def is_deployable(self, hostclass):
        """Returns true for all hostclasses which aren't tagged as non-ZDD hostclasses"""
        return ((hostclass in self._hostclasses and
                 is_truthy(self._hostclasses[hostclass].get("deployable"))) or
                hostclass not in self._hostclasses)

    def get_integration_test(self, hostclass):
        """Returns the integration test for this hostclass, or None if none exists"""
        return (hostclass in self._hostclasses and
                self._hostclasses[hostclass].get("integration_test")) or None

    def wait_for_smoketests(self, ami_id, min_count, group_name=None, launch_time=None):
        '''
        Waits for smoketests to complete for an AMI.

        Returns True on success, False on failure.
        '''

        try:
            self._disco_aws.wait_for_autoscaling(ami_id, min_count,
                                                 group_name=group_name, launch_time=launch_time)
        except TimeoutError:
            logger.info("autoscaling timed out")
            return False

        try:
            self._disco_aws.smoketest(self._disco_aws.instances_from_amis([ami_id], group_name, launch_time))
        except TimeoutError:
            logger.info("smoketest timed out")
            return False
        except SmokeTestError:
            logger.info("smoketest instance was terminated")
            return False

        return True

    # Disable W0702 We want to swallow all the exceptions here
    # pylint: disable=W0702
    def _promote_ami(self, ami, stage):
        """
        Promote AMI to specified stage. And, conditionally, make executable by
        production account if ami is staged as tested.
        """

        prod_baker = self._disco_bake.option("prod_baker")
        promote_conditions = [
            stage == "tested",
            prod_baker,
            ami.tags.get("baker") == prod_baker,
        ]

        try:
            self._disco_bake.promote_ami(ami, stage)
            if all(promote_conditions):
                self._disco_bake.promote_ami_to_production(ami)
        except:
            logger.exception("promotion failed")

    def _get_old_instances(self, new_ami_id, launch_time=None):
        '''
        Returns instances for the hostclass of new_ami_id that are not running new_ami_id
        or which were launched before the specified launch time
        :param new_ami_id: The new ami_id current used for the hostclass
        :param launch_time: If launch time is specified only instances launched before the specified
        launch time will be returned.
        :return: List of instances
        '''
        hostclass = DiscoBake.ami_hostclass(self._disco_bake.connection.get_image(new_ami_id))
        all_ids = [inst['instance_id'] for inst in self._disco_group.get_instances(hostclass=hostclass)]
        all_instances = self._disco_aws.instances(instance_ids=all_ids)
        return [inst for inst in all_instances
                if (inst.image_id != new_ami_id) or
                (launch_time and get_instance_launch_time(inst) < launch_time)]

    def _get_new_instances(self, new_ami_id, launch_time=None):
        '''
        Returns instances running new_ami_id
        If launch_time is specified, select only instances launched after the specified date
        :param new_ami_id:
        :param launch_time: If launch time is specified only instances launched after the specified
        launch time will be returned.
        :return: List of instances
        '''
        hostclass = DiscoBake.ami_hostclass(self._disco_bake.connection.get_image(new_ami_id))
        all_ids = [inst['instance_id'] for inst in self._disco_group.get_instances(hostclass=hostclass)]
        all_instances = self._disco_aws.instances(filters={"image_id": [new_ami_id]}, instance_ids=all_ids)
        return [inst for inst in all_instances
                if not launch_time or get_instance_launch_time(inst) >= launch_time]

    def _get_latest_other_image_id(self, new_ami_id):
        '''
        Returns image id of latest currently deployed image other than the specified one.

        Returns None if none of the images currently deployed still exist.
        '''
        old_instances = self._get_old_instances(new_ami_id)
        deployed_ami_ids = list(set([instance.image_id for instance in old_instances]))
        images = []
        for ami_id in deployed_ami_ids:
            try:
                images.extend(self._disco_bake.get_amis(image_ids=[ami_id]))
            except EC2ResponseError as err:
                if err.code == "InvalidAMIID.NotFound":
                    logger.warning("Unable to find old AMI %s, it was probably deleted", ami_id)
                else:
                    raise
        return max(images, key=self._disco_bake.get_ami_creation_time).id if len(images) else None

    # This method handles blue/green from end to end, so it has a lot of logic in it. We should at some point
    # look at breaking it up a bit and/or the feasibility of that.
    # pylint: disable=too-many-locals,too-many-branches,too-many-statements,too-many-return-statements
    def handle_blue_green_ami(self, ami, pipeline_dict=None, old_group=None,
                              deployable=False, run_tests=False, dry_run=False):
        '''
        Tests hostclasses which we can deploy normally

        Deploys AMIs into a new autoscaling group. If the new AMI passes tests, the old ASG is destroyed,
        and the new ASG is preserved. Otherwise, the original ASG is preserved.

        Also creates a separate testing ELB that is used for the purposes of integration tests.
        '''
        hostclass = DiscoBake.ami_hostclass(ami)
        logger.info("testing %s hostclass %s AMI %s with %s deployment strategy",
                    "deployable" if deployable else "non-deployable", hostclass, ami.id,
                    DEPLOYMENT_STRATEGY_BLUE_GREEN)

        if dry_run:
            return

        # Default pipeline dict to being an empty dictionary so that it works with the generate pipeline
        # functions as well as the scheduled actions functions
        if not pipeline_dict:
            pipeline_dict = {}

        uses_elb = is_truthy(self.hostclass_option_default(hostclass, "elb", "no"))

        new_group_config = self._generate_deploy_pipeline(
            pipeline_dict=pipeline_dict,
            old_group=old_group,
            ami=ami
        )

        try:
            # Spinup our new autoscaling group in testing mode, making one even if one already exists.
            self._disco_aws.spinup([new_group_config], create_if_exists=True, testing=True)
        except TooManyAutoscalingGroups:
            logger.exception("Too many autoscaling groups exist. Unable to determine which ASG to delete,"
                             "so refusing to do anything. Manual cleanup probably required.")
            raise
        except Exception:
            logger.exception("Spinning up a new autoscaling group failed")

            # Try to grab the new group. If it exists, we get a group. If not, we get a `None`.
            new_group = self._disco_group.get_existing_group(hostclass=hostclass,
                                                             throw_on_two_groups=False)

            # It's possible that we might have ended up grabbing the old group instead of the new group we
            # just made. So check that the group we just got isn't the same as the group that already exists.
            old_group_is_not_new_group = new_group and old_group and old_group['name'] != new_group['name']

            # If we did get a new group and its not the same as the old group (or no old group exists), let's
            # tear down the new testing group and its ELB if it exists.
            if new_group and (not old_group or old_group_is_not_new_group):
                logger.info('Destroying the testing group')
                # Destroy the testing ASG
                self._disco_group.delete_groups(group_name=new_group['name'], force=True)
                if uses_elb:
                    # Destroy the testing ELB
                    self._disco_elb.delete_elb(hostclass, testing=True)
            raise RuntimeError("Spinning up a new autoscaling group failed")

        new_group = self._disco_group.get_existing_group(hostclass=hostclass, throw_on_two_groups=False)

        if old_group and old_group['name'] == new_group['name']:
            raise RuntimeError("Old group and new group should not be the same.")

        try:
            smoke_tests = self.wait_for_smoketests(ami.id, new_group_config["desired_size"] or 1,
                                                   group_name=new_group['name'])
            if smoke_tests and run_tests:
                # If smoke tests passed and we should run integration tests, run them
                integration_tests = self.run_integration_tests(ami, wait_for_elb=uses_elb)
            elif not run_tests:
                # Otherwise, if the tests should not be run, simply default them to passed
                integration_tests = True
            if smoke_tests and integration_tests:
                # If testing passed, mark AMI as tested
                self._promote_ami(ami, "tested")
                # Get list of instances in group
                group_instance_ids = [inst['instance_id'] for inst in
                                      self._disco_group.get_instances(group_name=new_group['name'])]
                if not group_instance_ids:
                    raise RuntimeError("Could not find any instances in new group %s", new_group['name'])
                group_instances = self._disco_aws.instances(instance_ids=group_instance_ids)
                # If we are actually deploying and are able to leave testing mode
                if deployable and self._set_testing_mode(hostclass, group_instances, False):
                    logger.info("Successfully left testing mode for group %s", new_group['name'])
                    # Update ASG to exit testing mode and attach to the normal ELB if applicable.
                    self._disco_aws.spinup([new_group_config], group_name=new_group['name'])

                    if uses_elb:
                        try:
                            # Wait until the new ASG is registered and marked as healthy by ELB.
                            self._disco_elb.wait_for_instance_health_state(hostclass=hostclass,
                                                                           instance_ids=group_instance_ids)
                        except TimeoutError:
                            logger.exception("Waiting for health of instances attached to ELB timed out")
                            # Destroy the testing ASG
                            self._disco_group.delete_groups(group_name=new_group['name'], force=True)
                            if uses_elb:
                                # Destroy the testing ELB
                                self._disco_elb.delete_elb(hostclass, testing=True)
                            raise

                    # Create scheduled actions on the new ASG now that we will likely keep it.
                    self._create_scaling_schedule(pipeline_dict, group_name=new_group['name'])

                    # we can destroy the old group
                    if old_group:
                        # Empty the original ASG for connection draining purposes
                        self._disco_group.scaledown_groups(group_name=old_group['name'], wait=True,
                                                           noerror=True)
                        # Destroy the original ASG
                        self._disco_group.delete_groups(group_name=old_group['name'], force=True)
                    if uses_elb:
                        # Destroy the testing ELB
                        self._disco_elb.delete_elb(hostclass, testing=True)
                    return
                else:
                    # Otherwise, we need to keep the old group and destroy the new one
                    if deployable:
                        reason = "Unable to exit testing mode for group {}".format(new_group['name'])
                    else:
                        reason = "{} is not deployable".format(hostclass)

                    logger.error("%s, destroying new autoscaling group", reason)

                    # Destroy the testing ASG
                    self._disco_group.delete_groups(group_name=new_group['name'], force=True)

                    if uses_elb:
                        # Destroy the testing ELB
                        self._disco_elb.delete_elb(hostclass, testing=True)

                    # If the hostclass isn't deployable and an old group exists, we should update the old
                    # group so that new instances from that old group are spun up with the newly tested AMI.
                    if not deployable and old_group:
                        self._disco_aws.spinup([new_group_config], group_name=old_group['name'])

                    # If deployable was False, return True, otherwise we're here because testing mode broke,
                    # so return False
                    if deployable:
                        raise RuntimeError(reason)
                    return
            else:
                self._promote_ami(ami, "failed")
        except IntegrationTestError:
            logger.exception("Failed to run integration test")

        # Destroy the testing ASG
        self._disco_group.delete_groups(group_name=new_group['name'], force=True)
        if uses_elb:
            # Destroy the testing ELB
            self._disco_elb.delete_elb(hostclass, testing=True)
        if not smoke_tests:
            reason = "AMI smoke test failed."
        else:
            reason = "AMI integration test failed."
        raise RuntimeError(reason)

    def _create_scaling_schedule(self, pipeline_dict, group_name=None, hostclass=None):
        """ Create scaling schedules from the pipeline dictionary """
        desired_size = pipeline_dict.get("desired_size", 1)
        min_size = pipeline_dict.get("min_size", size_as_minimum_int_or_none(desired_size))
        max_size = pipeline_dict.get("max_size", 0) or size_as_maximum_int_or_none(desired_size)

        self._disco_aws.create_scaling_schedule(
            min_size,
            desired_size,
            max_size,
            group_name=group_name,
            hostclass=hostclass
        )

    def _generate_deploy_pipeline(self, pipeline_dict, old_group, ami):
        """Generate pipeline with sizing for deployment"""
        new_config = copy.deepcopy(pipeline_dict)
        new_config["sequence"] = 1
        new_config["smoke_test"] = "no"
        new_config["ami"] = ami.id

        # If there is an already existing ASG, use its sizing. Otherwise, use the pipeline's sizing or a
        # reasonable default.
        if old_group:
            desired_size = old_group['desired_capacity']
            max_size = old_group['max_size']
            min_size = old_group['min_size']
        else:
            # The 'or 1' is because some people set their desired size to 0 in their pipeline.
            desired_size = int(size_as_maximum_int_or_none(
                pipeline_dict.get("desired_size", 1)
            )) or 1
            min_size = int(size_as_minimum_int_or_none(
                pipeline_dict.get("min_size", 0)
            ))
            # The 'or' on max_size is here for the same reason. So if it's 0, just set it to desired_size so
            # its a valid entry...
            max_size = int(size_as_maximum_int_or_none(
                pipeline_dict.get("max_size", desired_size)
            )) or desired_size

        new_config["desired_size"] = desired_size
        new_config["min_size"] = min_size
        new_config["max_size"] = max_size

        return new_config

    def _set_testing_mode(self, hostclass, instances, mode_on):
        '''
        Takes instances into or out of testing mode.

        Returns False if any of the instances failed to enter or exit testing mode.
        '''
        exit_code = 0
        for inst in instances:
            _code, _stdout = self._disco_aws.remotecmd(
                inst, ["sudo", "/etc/asiaq/bin/testing_mode.sh", "on" if mode_on else "off"],
                user=self.hostclass_option(hostclass, "test_user"), nothrow=True)
            sys.stdout.write(_stdout)
            if _code:
                exit_code = _code
        return exit_code == 0

    def get_host(self, hostclass):
        '''Returns an instance to use for running integration tests'''
        instances = self._test_aws.instances_from_hostclasses([hostclass])
        for inst in instances:
            try:
                self._disco_aws.smoketest_once(inst)
            except TimeoutError:
                continue
            return inst
        raise IntegrationTestError("Unable to find test host")

    def run_integration_tests(self, ami, wait_for_elb=False):
        '''
        Runs integration tests for the hostclass belonging to the passed in AMI

        NOTE: This does not put any instances into maintenance mode.
        '''
        hostclass = DiscoBake.ami_hostclass(ami)
        test_hostclass = self.hostclass_option(hostclass, "test_hostclass")
        test_command = self.hostclass_option(hostclass, "test_command")
        test_user = self.hostclass_option(hostclass, "test_user")
        test_name = self.get_integration_test(hostclass)

        if wait_for_elb:
            try:
                self._disco_elb.wait_for_instance_health_state(hostclass=hostclass, testing=True)
            except TimeoutError:
                logger.exception("Waiting for health of instances attached to testing ELB timed out")
                return False

        logger.info("running integration test %s on %s", test_name, test_hostclass)
        exit_code, stdout = self._test_aws.remotecmd(
            self.get_host(test_hostclass), [test_command, test_name],
            user=test_user, nothrow=True)
        sys.stdout.write(stdout)
        return exit_code == 0

    def test_ami(self, ami, dry_run, deployment_strategy=None):
        '''Handles testing and promoting a new AMI for a hostclass'''
        logger.info("testing %s %s", ami.id, ami.name)
        hostclass = DiscoBake.ami_hostclass(ami)
        pipeline_hostclass_dict = self._hostclasses.get(hostclass)
        group = self._disco_group.get_existing_group(hostclass)
        testable = bool(self.get_integration_test(hostclass))

        # We are only deployable in testing if we are in the pipeline. Otherwise assume that we aren't
        # deployable. This must be done because we don't want to deploy things that shouldn't end up in
        # the testing environment but do need to be tested. An example would be hostclasses that are
        # only expected to exist in the bakery_environment. This doesn't hold true for update, which
        # should just always deploy things unless explicitly told no.
        deployable = pipeline_hostclass_dict and self.is_deployable(hostclass)

        if deployment_strategy is not None:
            desired_deployment_strategy = deployment_strategy
        else:
            desired_deployment_strategy = self.hostclass_option_default(hostclass, 'deployment_strategy',
                                                                        DEPLOYMENT_STRATEGY_BLUE_GREEN)

        if desired_deployment_strategy == DEPLOYMENT_STRATEGY_BLUE_GREEN:
            return self.handle_blue_green_ami(
                ami,
                pipeline_dict=pipeline_hostclass_dict,
                old_group=group,
                deployable=deployable,
                run_tests=testable,
                dry_run=dry_run
            )
        else:
            raise UnknownDeploymentStrategyException(
                "Unsupported deployment strategy: {0}".format(desired_deployment_strategy)
            )

    def update_ami(self, ami, dry_run, deployment_strategy=None):
        '''Handles updating a hostclass to the latest tested AMI'''
        logger.info("updating %s %s", ami.id, ami.name)
        hostclass = DiscoBake.ami_hostclass(ami)
        pipeline_dict = self._hostclasses.get(hostclass)
        if not pipeline_dict:
            raise RuntimeError("Pipeline Dictionary is not defined.")

        group = self._disco_group.get_existing_group(hostclass)
        deployable = self.is_deployable(hostclass)
        testable = bool(self.get_integration_test(hostclass))

        if deployment_strategy:
            desired_deployment_strategy = deployment_strategy
        else:
            desired_deployment_strategy = self.hostclass_option_default(hostclass, 'deployment_strategy',
                                                                        DEPLOYMENT_STRATEGY_BLUE_GREEN)

        if desired_deployment_strategy == DEPLOYMENT_STRATEGY_BLUE_GREEN:
            self.handle_blue_green_ami(
                ami,
                pipeline_dict=pipeline_dict,
                old_group=group,
                deployable=deployable,
                run_tests=testable,
                dry_run=dry_run
            )
        else:
            raise UnknownDeploymentStrategyException(
                "Unsupported deployment strategy: {0}".format(desired_deployment_strategy)
            )

    def test(self, dry_run=False, deployment_strategy=None, ticket_id=None):
        '''
        Tests a single AMI and marks it as tested or failed.
        If the ami id is specified using the option --ami then run test on the specified ami
        independently of its stage,
        Otherwise use the most recent untested ami for the hostclass
        '''
        reason = None
        socify_helper = SocifyHelper(config=self._config, ticket_id=ticket_id, command="DeployEvent",
                                     dry_run=dry_run, sub_command="test")

        try:
            amis = self.all_stage_amis if self._restrict_amis else self.get_test_amis()
        except Exception as err:
            logger.error("Error locating AIM")
            socify_helper.send_event(status=SocifyHelper.SOC_EVENT_ERROR,
                                     message=err.message)
            raise

        ami = random.choice(amis) if len(amis) else None
        if ami:
            try:
                self.test_ami(ami, dry_run, deployment_strategy)
                status = SocifyHelper.SOC_EVENT_OK
            except RuntimeError as err:
                socify_helper.send_event(
                    status=SocifyHelper.SOC_EVENT_ERROR,
                    hostclass=DiscoBake.ami_hostclass(ami),
                    message=err.message)
                raise
        else:
            reason = "Specified AMI not found:" + str(self._restrict_amis) if self._restrict_amis \
                else "No 'untested' AMIs found."
            logger.error(reason)
            status = SocifyHelper.SOC_EVENT_BAD_DATA

<<<<<<< HEAD
        socify_helper.send_event(status=status,
                                 hostclass=(DiscoBake.ami_hostclass(ami) if ami else None),
                                 message=reason)
=======
        if not dry_run:
            socify_helper.send_event(
                status=status,
                hostclass=(DiscoBake.ami_hostclass(ami) if ami else None),
                message=reason)
>>>>>>> 46442596

    def update(self, dry_run=False, deployment_strategy=None, ticket_id=None):
        '''
        Updates a single autoscaling group with a newer AMI or AMI specified in the --ami option
        If the ami id is specify using the option --ami then run update using the specified ami
        independently of its stage,
        Otherwise uses the most recent tested or un tagged ami
        '''
        reason = None

<<<<<<< HEAD
        socify_helper = SocifyHelper(config=self._config, ticket_id=ticket_id, command="DeployEvent",
                                     dry_run=dry_run, sub_command="update")

        try:
            amis = self.all_stage_amis if self._restrict_amis else self.get_update_amis()
        except Exception as err:
            logger.error("Error locating AIM")
            socify_helper.send_event(status=SocifyHelper.SOC_EVENT_ERROR,
                                     message=err.message)
            raise
=======
        socify_helper = SocifyHelper(config=self._config,
                                     ticket_id=ticket_id,
                                     command="DeployEvent",
                                     sub_command="update")
>>>>>>> 46442596

        ami = random.choice(amis) if len(amis) else None
        if ami:
            try:
                self.update_ami(ami, dry_run, deployment_strategy)
                status = SocifyHelper.SOC_EVENT_OK
            except RuntimeError as err:
                socify_helper.send_event(
                    status=SocifyHelper.SOC_EVENT_ERROR,
                    hostclass=DiscoBake.ami_hostclass(ami),
                    message=err.message)
                raise
        else:
            reason = "Specified AMI not found:" + str(self._restrict_amis) if self._restrict_amis \
                else "No 'untested' AMIs found."
            logger.error(reason)
            status = SocifyHelper.SOC_EVENT_BAD_DATA

<<<<<<< HEAD
        socify_helper.send_event(status=status,
                                 hostclass=(DiscoBake.ami_hostclass(ami) if ami else None),
                                 message=reason)
=======
        if not dry_run:
            socify_helper.send_event(status=status,
                                     hostclass=(DiscoBake.ami_hostclass(ami) if ami else None),
                                     message=reason)
>>>>>>> 46442596

    def hostclass_option(self, hostclass, key):
        '''
        Returns an option from the [hostclass] section of the disco_aws.ini config file if it is set,
        otherwise it returns that value from the [test] section if it is set,
        minus that prefix, otherwise it returns that value from the DEFAULT_CONFIG_SECTION if it is set.
        '''
        alt_key = key.split("test_").pop()
        if self._config.has_option(hostclass, key):
            return self._config.get(hostclass, key)
        elif self._config.has_option("test", key):
            return self._config.get("test", key)
        elif alt_key != key and self._config.has_option("test", alt_key):
            return self._config.get("test", alt_key)
        else:
            return self._config.get(DEFAULT_CONFIG_SECTION, "default_{0}".format(key))

    def hostclass_option_default(self, hostclass, key, default=None):
        """Fetch a hostclass configuration option if it exists, otherwise return value passed in as default"""
        try:
            return self.hostclass_option(hostclass, key)
        except (NoSectionError, NoOptionError):
            return default<|MERGE_RESOLUTION|>--- conflicted
+++ resolved
@@ -621,16 +621,9 @@
         '''
         reason = None
         socify_helper = SocifyHelper(config=self._config, ticket_id=ticket_id, command="DeployEvent",
-                                     dry_run=dry_run, sub_command="test")
-
-        try:
-            amis = self.all_stage_amis if self._restrict_amis else self.get_test_amis()
-        except Exception as err:
-            logger.error("Error locating AIM")
-            socify_helper.send_event(status=SocifyHelper.SOC_EVENT_ERROR,
-                                     message=err.message)
-            raise
-
+                                     sub_command="test")
+
+        amis = self.all_stage_amis if self._restrict_amis else self.get_test_amis()
         ami = random.choice(amis) if len(amis) else None
         if ami:
             try:
@@ -648,17 +641,11 @@
             logger.error(reason)
             status = SocifyHelper.SOC_EVENT_BAD_DATA
 
-<<<<<<< HEAD
-        socify_helper.send_event(status=status,
-                                 hostclass=(DiscoBake.ami_hostclass(ami) if ami else None),
-                                 message=reason)
-=======
         if not dry_run:
             socify_helper.send_event(
                 status=status,
                 hostclass=(DiscoBake.ami_hostclass(ami) if ami else None),
                 message=reason)
->>>>>>> 46442596
 
     def update(self, dry_run=False, deployment_strategy=None, ticket_id=None):
         '''
@@ -669,24 +656,12 @@
         '''
         reason = None
 
-<<<<<<< HEAD
-        socify_helper = SocifyHelper(config=self._config, ticket_id=ticket_id, command="DeployEvent",
-                                     dry_run=dry_run, sub_command="update")
-
-        try:
-            amis = self.all_stage_amis if self._restrict_amis else self.get_update_amis()
-        except Exception as err:
-            logger.error("Error locating AIM")
-            socify_helper.send_event(status=SocifyHelper.SOC_EVENT_ERROR,
-                                     message=err.message)
-            raise
-=======
         socify_helper = SocifyHelper(config=self._config,
                                      ticket_id=ticket_id,
                                      command="DeployEvent",
                                      sub_command="update")
->>>>>>> 46442596
-
+
+        amis = self.all_stage_amis if self._restrict_amis else self.get_update_amis()
         ami = random.choice(amis) if len(amis) else None
         if ami:
             try:
@@ -704,16 +679,10 @@
             logger.error(reason)
             status = SocifyHelper.SOC_EVENT_BAD_DATA
 
-<<<<<<< HEAD
-        socify_helper.send_event(status=status,
-                                 hostclass=(DiscoBake.ami_hostclass(ami) if ami else None),
-                                 message=reason)
-=======
         if not dry_run:
             socify_helper.send_event(status=status,
                                      hostclass=(DiscoBake.ami_hostclass(ami) if ami else None),
                                      message=reason)
->>>>>>> 46442596
 
     def hostclass_option(self, hostclass, key):
         '''
