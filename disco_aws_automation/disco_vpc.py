"""
Amazon VPC (Virtual Private Cloud) orchestration code.  We use VPC's to provide isolation between
environments, and between an environment and the internet.  In particular non-VPC instances
(EC2-Classic) have internet routable addresses which is not what we want.
"""

import logging
import random

import time
from ConfigParser import ConfigParser

import boto
import boto.ec2
from boto.vpc import VPCConnection
from boto.exception import EC2ResponseError
<<<<<<< HEAD
from netaddr import IPNetwork, IPSet

from disco_aws_automation.network_helper import calc_subnet_offset
from . import read_config, normalize_path
from .resource_helper import keep_trying, wait_for_state
=======
import boto3

from . import read_config
from .resource_helper import (
    keep_trying,
    wait_for_state,
    wait_for_state_boto3
)
>>>>>>> 0fa7bf38
from .disco_log_metrics import DiscoLogMetrics
from .disco_alarm import DiscoAlarm
from .disco_alarm_config import DiscoAlarmsConfig
from .disco_autoscale import DiscoAutoscale
from .disco_constants import CREDENTIAL_BUCKET_TEMPLATE, NETWORKS
from .disco_metanetwork import DiscoMetaNetwork
from .disco_elasticache import DiscoElastiCache
from .disco_sns import DiscoSNS
from .disco_rds import DiscoRDS
from .disco_eip import DiscoEIP
from .disco_elb import DiscoELB
from .exceptions import (
    MultipleVPCsForVPCNameError, TimeoutError, VPCConfigError, VPCEnvironmentError, VPCPeeringSyntaxError,
    VPCNameNotFound, EIPConfigError)


CONFIG_FILE = "disco_vpc.ini"
VGW_STATE_POLL_INTERVAL = 2  # seconds
VGW_ATTACH_TIME = 600  # seconds. From observation, it takes about 300s to attach vgw
LIVE_PEERING_STATES = ["pending-acceptance", "provisioning", "active"]


class DiscoVPC(object):
    """
    This class contains all our VPC orchestration code
    """

    def __init__(self, environment_name, environment_type, vpc=None, config_file=None):
        self.config_file = config_file or CONFIG_FILE

        self.environment_name = environment_name
        self.environment_type = environment_type
        self._config = None  # lazily initialized
        self._peerings = None  # lazily initialized
        self._region = None  # lazily initialized
        self._networks = None  # lazily initialized
        self._alarms_config = None  # lazily initialized
        self.rds = DiscoRDS(vpc=self)
        self.eip = DiscoEIP()
        self.elb = DiscoELB(vpc=self)
        self.elasticache = DiscoElastiCache(vpc=self)
        self.log_metrics = DiscoLogMetrics(environment=environment_name)

        if "_" in environment_name:  # Underscores break our alarm name parsing.
            raise VPCConfigError(
                "VPC name {0} must not contain an underscore".format(environment_name))

        if vpc:
            self.vpc = vpc
        else:
            self._configure_environment()

    @property
    def config(self):
        """lazy load config"""
        if not self._config:
            try:
                config = ConfigParser()
                config.read(normalize_path(self.config_file))
                self._config = config
            except Exception:
                return None
        return self._config

    def get_config(self, option, default=None):
        '''Returns appropriate configuration for the current environment'''
        env_section = "env:{0}".format(self.environment_name)
        envtype_section = "envtype:{0}".format(self.environment_type)
        peering_section = "peerings"
        if self.config.has_option(env_section, option):
            return self.config.get(env_section, option)
        elif self.config.has_option(envtype_section, option):
            return self.config.get(envtype_section, option)
        elif self.config.has_option(peering_section, option):
            return self.config.get(peering_section, option)
        else:
            return default

    def ami_stage(self):
        '''Returns default AMI stage to deploy in a development environment'''
        return self.get_config("ami_stage")

    @staticmethod
    def get_credential_buckets_from_env_name(aws_config, environment_name):
        """Return the credentials S3 bucket names for this environment"""

        env_name = environment_name or aws_config.get("disco_aws", "default_environment")
        if not env_name:
            raise VPCEnvironmentError(
                "Can not determine credentials bucket name, need to know environment name"
            )

        project_name = aws_config.get("disco_aws", "project_name")
        if not env_name:
            raise VPCEnvironmentError(
                "Can not determine credentials bucket name, need to know project name"
            )

        vpc = DiscoVPC.fetch_environment(environment_name=env_name)
        if not vpc:
            raise VPCEnvironmentError(
                "Can not determine credentials from environment name unless vpc exists"
            )

        return vpc.get_credential_buckets(project_name)

    @property
    def region(self):
        """Region we're operating in"""
        if not self._region:
            # region = self.vpc.region.name <-- This doesn't work, so we use the HACK below
            self._region = boto.ec2.EC2Connection().get_all_zones()[0].name[0:-1]
        return self._region

    @property
    def alarms_config(self):
        """The configuration for metrics and alarms"""
        if not self._alarms_config:
            self._alarms_config = DiscoAlarmsConfig(self.environment_name)
        return self._alarms_config

    def get_credential_buckets(self, project_name):
        """Returns list of buckets to locate credentials in"""
        return [CREDENTIAL_BUCKET_TEMPLATE.format(region=self.region, project=project_name, postfix=postfix)
                for postfix in self.get_config("credential_buckets", "").split()]

    @classmethod
    def fetch_environment(cls, vpc_id=None, environment_name=None):
        """
        Returns an instance of this class for the specified VPC, or None if it does not exist
        """
        vpc_conn = VPCConnection()
        if vpc_id:
            vpc = vpc_conn.get_all_vpcs(vpc_ids=[vpc_id])
        elif environment_name:
            vpc = vpc_conn.get_all_vpcs(filters={"tag:Name": environment_name})
        else:
            raise VPCEnvironmentError("Expect vpc_id or environment_name")

        if vpc:
            vpc = vpc[0]
            return cls(vpc.tags["Name"], vpc.tags["type"], vpc)
        else:
            return None

    @property
    def networks(self):
        """A dictionary containing each metanetwork name with its DiscoMetaNetwork class"""
        if self._networks:
            return self._networks
        self._networks = {
            network: DiscoMetaNetwork(network, self)
            for network in NETWORKS.keys()
            if self.get_config("{0}_cidr".format(network))  # don't create networks we haven't defined
        }
        return self._networks

    def _create_new_meta_networks(self):
        """Read the VPC config and create the DiscoMetaNetwork objects that should exist in a new VPC"""

        # don't create networks we haven't defined
        # a map of network names to the configured cidr value or "auto"
        networks = {network: self.get_config("{0}_cidr".format(network))
                    for network in NETWORKS.keys()
                    if self.get_config("{0}_cidr".format(network))}

        if len(networks) < 1:
            raise VPCConfigError('No Metanetworks configured for VPC %s' % self.environment_name)

        # calculate the extra cidr bits needed to represent the networks
        # for example breaking a /20 VPC into 4 meta networks will create /22 sized networks
        cidr_offset = calc_subnet_offset(len(networks))
        vpc_size = IPNetwork(self.vpc.cidr_block).prefixlen
        meta_network_size = vpc_size + cidr_offset

        # /32 is the smallest possible network
        if meta_network_size > 32:
            raise VPCConfigError('Unable to create %s metanetworks in /%s size VPC'
                                 % (len(networks), vpc_size))

        # keep a list of the cidrs used by the meta networks in case we need to pick a random one
        used_cidrs = [cidr for cidr in networks.values() if cidr != 'auto']

        metanetworks = {}
        for network_name, cidr in networks.iteritems():
            # pick a random ip range if there isn't one configured for the network in the config
            if cidr == 'auto':
                cidr = DiscoVPC.get_random_free_subnet(self.vpc.cidr_block, meta_network_size, used_cidrs)

                if not cidr:
                    raise VPCConfigError("Can't create metanetwork %s. No subnets available", network_name)

            metanetworks[network_name] = DiscoMetaNetwork(network_name, self, cidr)
            used_cidrs.append(cidr)

        return metanetworks

    def find_instance_route_table(self, instance):
        """ Return route tables corresponding to instance """
        rt_filter = self.vpc_filter()
        rt_filter["route.instance-id"] = instance.id
        return self.vpc.connection.get_all_route_tables(filters=rt_filter)

    def delete_instance_routes(self, instance):
        """ Delete all routes associated with instance """
        route_tables = self.find_instance_route_table(instance)
        for route_table in route_tables:
            for route in route_table.routes:
                if route.instance_id == instance.id:
                    self.vpc.connection.delete_route(
                        route_table.id, route.destination_cidr_block)

    def _configure_dhcp(self):
        internal_dns = self.get_config("internal_dns")
        external_dns = self.get_config("external_dns")
        domain_name = self.get_config("domain_name")
        ntp_server = self.get_config("ntp_server")

        # internal_dns server should be default, and for this reason it comes last.
        dhcp_options = self.vpc.connection.create_dhcp_options(domain_name,
                                                               [internal_dns, external_dns], ntp_server)
        keep_trying(300, dhcp_options.add_tag, "Name", self.environment_name)
        return dhcp_options

    @staticmethod
    def _extract_port_range(port_def):
        ports = port_def.split(":")
        return [int(ports[0]), int(ports[1] if len(ports) > 1 else ports[0])]

    def _open_customer_ports(self):
        # TODO port to _add_sg_rules
        customer_ports = self.get_config("customer_ports", "").split()
        customer_cidrs = self.get_config("customer_cidr", "").split()
        for port_def in customer_ports:
            port_range = DiscoVPC._extract_port_range(port_def)
            for customer_cidr in customer_cidrs:
                # Allow traffic from customer to dmz
                self.vpc.connection.authorize_security_group(
                    group_id=self.networks["dmz"].security_group.id,
                    ip_protocol="tcp",
                    from_port=port_range[0],
                    to_port=port_range[1],
                    cidr_ip=customer_cidr
                )
            # Allow within DMZ so that vpn host can talk to lbexternal
            self.vpc.connection.authorize_security_group(
                group_id=self.networks["dmz"].security_group.id,
                ip_protocol="tcp",
                from_port=port_range[0],
                to_port=port_range[1],
                src_security_group_group_id=self.networks["dmz"].security_group.id
            )
            # Allow traffic from dmz to intranet (for lbexternal)
            self.vpc.connection.authorize_security_group(
                group_id=self.networks["intranet"].security_group.id,
                ip_protocol="tcp",
                from_port=port_range[0],
                to_port=port_range[1],
                src_security_group_group_id=self.networks["dmz"].security_group.id
            )

    def _update_nat_gateways(self, network):
        eips = self.get_config("{0}_nat_gateways".format(network.name))
        if not eips:
            # No NAT config, delete the gateways if any
            network.delete_nat_gateways()
        else:
            eips = [eip.strip() for eip in eips.split(",")]
            allocation_ids = []
            for eip in eips:
                address = self.eip.find_eip_address(eip)
                if not address:
                    raise EIPConfigError("Couldn't find Elastic IP: {0}".format(eip))

                allocation_ids.append(address.allocation_id)

            if allocation_ids:
                network.add_nat_gateways(allocation_ids)

    def _add_sg_rules(self, network):
        rules = self.get_config("{0}_sg_rules".format(network.name))
        if not rules:
            # No config, nothing to do
            return

        rules = rules.split(",")
        for rule in rules:
            rule = rule.strip().split()
            if len(rule) < 3 or not all(rule):
                raise VPCEnvironmentError(
                    "Cannot make heads or tails of rule {0} for metanetwork {1}."
                    .format(" ".join(rule), network.name)
                )
            protocol = rule[0]
            source = rule[1]
            ports = rule[2:]
            for port_def in ports:
                port_def = self._extract_port_range(port_def)
                if source.lower() == "all":
                    # Handle rule where source is all other networks
                    for source_network in self.networks.values():
                        network.add_sg_rule(
                            protocol,
                            port_def,
                            sg_source=source_network.security_group.id
                        )
                elif "/" in source:
                    # Handle CIDR based sources
                    network.add_sg_rule(protocol, port_def, cidr_source=source)
                else:
                    # Single network wide source
                    network.add_sg_rule(
                        protocol,
                        port_def,
                        sg_source=self.networks[source].security_group.id
                    )

    def _add_igw_routes(self, internet_gateway):
        logging.debug("Adding IGW routes")
        for network_name, network in self.networks.iteritems():
            igw_routes = self.get_config("{0}_igw_routes".format(network_name))
            if not igw_routes:
                continue
            igw_routes = igw_routes.split(" ")

            for igw_route in igw_routes:
                logging.debug("adding IGW route %s to %s", igw_route, network_name)
                network.add_route(igw_route, internet_gateway.id)

    def _add_vgw_routes(self, virtual_private_gateway):
        logging.debug("Adding VGW routes")
        for network_name, network in self.networks.iteritems():
            vgw_routes = self.get_config("{0}_vgw_routes".format(network_name))
            if not vgw_routes:
                continue
            vgw_routes = vgw_routes.split(" ")

            for vgw_route in vgw_routes:
                logging.debug("adding VGW route %s to %s", vgw_route, network_name)
                network.add_route(vgw_route, virtual_private_gateway.id)

    def _add_nat_gateway_routes(self):
        logging.debug("Adding NAT gateway routes")
        nat_gateway_routes = self.get_config("nat_gateway_routes")
        if nat_gateway_routes:
            nat_gateway_routes = nat_gateway_routes.split(" ")
            for nat_gateway_route in nat_gateway_routes:
                from_metanetwork = self.networks[nat_gateway_route.split("/")[0].strip()]
                dest_metanetwork = self.networks[nat_gateway_route.split("/")[1].strip()]

                from_metanetwork.add_nat_gateway_route(dest_metanetwork)
        else:
            logging.debug("No NAT gateway routes to add")

    def _find_vgw(self):
        """Locate VPN Gateway that corresponds to this VPN"""
        vgw_filter = {"tag:Name": self.environment_name}
        vgws = self.vpc.connection.get_all_vpn_gateways(filters=vgw_filter)
        if not vgws:
            logging.debug("Cannot find the required VPN Gateway named %s.", self.environment_name)
            vgws = [None]
        return vgws[0]

    def _check_vgw_states(self, state):
        """Checks if all VPN Gateways are in the desired state"""
        filters = {"tag:Name": self.environment_name}
        states = []
        vgws = self.vpc.connection.get_all_vpn_gateways(filters=filters)
        for vgw in vgws:
            for attachment in vgw.attachments:
                if state == u'detached':
                    states.append(attachment.state == state)
                elif attachment.vpc_id == self.vpc.id:
                    states.append(attachment.state == state)
        logging.debug("%s of %s VGW attachments are now in state '%s'",
                      states.count(True), len(states), state)
        return states and all(states)

    def _wait_for_vgw_states(self, state, timeout=VGW_ATTACH_TIME):
        """Wait for all VPN Gateways to reach a specified state"""
        time_passed = 0
        while True:
            try:
                if self._check_vgw_states(state):
                    return True
            except EC2ResponseError:
                pass  # These are most likely transient, we will timeout if they are not

            if time_passed >= timeout:
                raise TimeoutError(
                    "Timed out waiting for VPN Gateways to change state to {0} after {1}s."
                    .format(state, time_passed))

            time.sleep(VGW_STATE_POLL_INTERVAL)
            time_passed += VGW_STATE_POLL_INTERVAL

    def _attach_vgw(self):
        """If configured, attach VPN Gateway and create corresponding routes"""
        vgw = self._find_vgw()
        if vgw:
            logging.debug("Attaching VGW: %s.", vgw)
            if vgw.attachments and vgw.attachments[0].state != u'detached':
                logging.info("VGW %s already attached to %s. Will detach and reattach to %s.",
                             vgw.id, vgw.attachments[0].vpc_id, self.vpc.id)
                self._detach_vgws()
                logging.debug("Waiting 30s to avoid VGW 'non-existance' conditon post detach.")
                time.sleep(30)
            vgw.attach(self.vpc.id)
            logging.debug("Waiting for VGW to become attached.")
            self._wait_for_vgw_states(u'attached')
            logging.debug("VGW have been attached.")

            self._add_vgw_routes(vgw)
        else:
            logging.info("No VGW to attach.")

    def _detach_vgws(self):
        """Detach VPN Gateways, but don't delete them so they can be re-used"""
        vgw_filter = {
            "attachment.state": u'attached',
            "tag:Name": self.environment_name
        }
        detached = False
        for vgw in self.vpc.connection.get_all_vpn_gateways(filters=vgw_filter):
            logging.debug("Detaching VGW: %s.", vgw)
            if not self.vpc.connection.detach_vpn_gateway(vgw.id, vgw.attachments[0].vpc_id):
                logging.error("Failed to detach %s from %s", vgw.id, vgw.attachments[0].vpc_id)
            else:
                detached = True

        if not detached:
            return

        try:
            logging.debug("Waiting for VGWs to become detached.")
            self._wait_for_vgw_states(u'detached')
        except TimeoutError:
            logging.exception("Failed to detach VPN Gateways (Timeout).")

    def _configure_environment(self):
        """Create a new disco style environment VPC"""
        vpc_cidr = self.get_config("vpc_cidr")

        # if a vpc_cidr is not configured then allocate one dynamically
        if not vpc_cidr:
            ip_space = self.get_config("ip_space")
            vpc_size = self.get_config("vpc_cidr_size")

            if not ip_space and vpc_size:
                raise VPCConfigError('Cannot create VPC %s. ip_space or vpc_cidr_size missing'
                                     % self.environment_name)

            # get the cidr for all other VPCs so we can avoid overlapping with other VPCs
            occupied_network_cidrs = [vpc.cidr_block for vpc in self.list_vpcs()]

            vpc_cidr = DiscoVPC.get_random_free_subnet(ip_space, int(vpc_size), occupied_network_cidrs)

            if vpc_cidr is None:
                raise VPCConfigError('Cannot create VPC %s. No subnets available' % self.environment_name)

        # Create VPC
        vpc_conn = VPCConnection()
        self.vpc = vpc_conn.create_vpc(vpc_cidr)
        keep_trying(300, self.vpc.add_tag, "Name", self.environment_name)
        keep_trying(300, self.vpc.add_tag, "type", self.environment_type)
        logging.debug("vpc: %s", self.vpc)

        dhcp_options = self._configure_dhcp()
        self.vpc.connection.associate_dhcp_options(dhcp_options.id, self.vpc.id)

        # Enable DNS
        vpc_conn.modify_vpc_attribute(self.vpc.id, enable_dns_support=True)
        vpc_conn.modify_vpc_attribute(self.vpc.id, enable_dns_hostnames=True)

        # Create metanetworks (subnets, route_tables and security groups)
<<<<<<< HEAD
        self._networks = self._create_new_meta_networks()
        for network in self.networks.itervalues():
=======
        for network in self.networks.values():
>>>>>>> 0fa7bf38
            network.create()

        # Configure security group rules
        for network in self.networks.values():
            self._add_sg_rules(network)

        # Set up security group rules
        self._open_customer_ports()

        # Allow ICMP (ping, traceroute & etc) and DNS traffic for all subnets
        for network in self.networks.values():
            self.vpc.connection.authorize_security_group(
                group_id=network.security_group.id,
                ip_protocol="icmp",
                from_port=-1,
                to_port=-1,
                cidr_ip=vpc_cidr
            )
            self.vpc.connection.authorize_security_group(
                group_id=network.security_group.id,
                ip_protocol="udp",
                from_port=53,
                to_port=53,
                cidr_ip=vpc_cidr
            )

        # Setup internet gateway
        internet_gateway = self.vpc.connection.create_internet_gateway()
        self.vpc.connection.attach_internet_gateway(internet_gateway.id, self.vpc.id)
        logging.debug("internet_gateway: %s", internet_gateway)

        self._add_igw_routes(internet_gateway)

        self._attach_vgw()

        # Create NAT gateways
        for network in self.networks.values():
            self._update_nat_gateways(network)
        # Setup NAT gateway routes
        self._add_nat_gateway_routes()

        self.configure_notifications()
        DiscoVPC.create_peering_connections(DiscoVPC.parse_peerings_config(self.vpc.id))
        self.rds.update_all_clusters_in_vpc()

    def configure_notifications(self):
        """
        Configure SNS topics for CloudWatch alarms.
        Note that topics are not deleted with the VPC, since that would require re-subscribing the members.
        """
        notifications = self.alarms_config.get_notifications()
        DiscoSNS().update_sns_with_notifications(notifications, self.environment_name)

    def assign_eip(self, instance, eip_address, allow_reassociation=False):
        """
        Assign EIP to an instance
        """
        eip = self.vpc.connection.get_all_addresses(addresses=[eip_address])[0]
        try:
            self.vpc.connection.associate_address(
                instance_id=instance.id,
                allocation_id=eip.allocation_id,
                allow_reassociation=allow_reassociation)
        except EC2ResponseError:
            logging.exception("Skipping failed EIP association. Perhaps reassociation of EIP is not allowed?")

    @staticmethod
    def _find_sg_by_id(groups, group_id):
        """
        Given a list of security groups, returns one with the matching ID

        raises KeyError if it is not found.
        """
        for group in groups:
            if group.id == group_id:
                return group
        raise KeyError("Security Group not found {0}".format(group_id))

    def vpc_filter(self):
        """Filter used to get only the current VPC when filtering an AWS reply by 'vpc-id'"""
        return {"vpc-id": self.vpc.id}

    def destroy(self):
        """ Delete all VPC resources in the right order and then delete the vpc itself """
        DiscoAlarm().delete_environment_alarms(self.environment_name)
        self.log_metrics.delete_all_metrics()
        self.log_metrics.delete_all_log_groups()
        self._destroy_instances()
        self.elb.destroy_all_elbs()
        self._destroy_rds()
        self.elasticache.delete_all_cache_clusters(wait=True)
        self.elasticache.delete_all_subnet_groups()
        self._destroy_interfaces()
        self._destroy_nat_gateways()
        self._destroy_subnets()
        self._delete_security_group_rules()
        keep_trying(60, self._destroy_security_groups)
        self._destroy_igws()
        self._destroy_routes()
        self._detach_vgws()
        DiscoVPC.delete_peerings(self.vpc.id)
        return self._destroy_vpc()

    def _destroy_instances(self):
        """ Find all instances in vpc and terminate them """
        autoscale = DiscoAutoscale(environment_name=self.environment_name)
        autoscale.clean_groups(force=True)

        instances = [i
                     for r in self.vpc.connection.get_all_instances(filters=self.vpc_filter())
                     for i in r.instances]

        if not instances:
            logging.debug("No running instances")
            return
        logging.debug("terminating %s instance(s) %s", len(instances), instances)

        for instance in instances:
            instance.terminate()
        for instance in instances:
            wait_for_state(instance, u'terminated')

        autoscale.clean_configs()

        logging.debug("waiting for instance shutdown scripts")
        time.sleep(60)  # see http://copperegg.com/hooking-into-the-aws-shutdown-flow/

    def _destroy_rds(self, wait=True):
        """ Delete all RDS instances/clusters. Final snapshots are automatically taken. """
        self.rds.delete_all_db_instances(wait=wait)

    def _destroy_interfaces(self):
        """ Deleting interfaces explicitly lets go of subnets faster """
        for interface in self.vpc.connection.get_all_network_interfaces(filters=self.vpc_filter()):
            try:
                interface.delete()
            except EC2ResponseError:
                # Occasionally we get InvalidNetworkInterfaceID.NotFound, not sure why.
                logging.exception("Skipping error deleting network.")

    def _destroy_nat_gateways(self):
        """ Find all NAT gateways belonging to a vpc and destroy them"""
        filter_params = {'Filters': [{'Name': 'vpc-id', 'Values': [self.vpc.id]}]}
        ec2_client = boto3.client('ec2')

        nat_gateways = ec2_client.describe_nat_gateways(**filter_params)['NatGateways']
        for nat_gateway in nat_gateways:
            ec2_client.delete_nat_gateway(NatGatewayId=nat_gateway['NatGatewayId'])

        # Need to wait for all the NAT gateways to be deleted
        wait_for_state_boto3(ec2_client.describe_nat_gateways, filter_params,
                             'NatGateways', 'deleted', 'State')

    def _destroy_subnets(self):
        """ Find all subnets belonging to a vpc and destroy them"""
        for subnet in self.vpc.connection.get_all_subnets(filters=self.vpc_filter()):
            self.vpc.connection.delete_subnet(subnet.id)

    def _delete_security_group_rules(self):
        """ Delete all security group rules."""
        security_groups = self.get_all_security_groups_for_vpc()
        for security_group in security_groups:
            for rule in security_group.rules:
                for grant in rule.grants:
                    if grant.group_id:
                        src_group = DiscoVPC._find_sg_by_id(security_groups, grant.group_id)
                        try:
                            logging.debug(
                                "revoking %s %s %s %s %s", security_group, rule.ip_protocol, rule.from_port,
                                rule.to_port, src_group)
                            self.vpc.connection.revoke_security_group(
                                group_id=security_group.id,
                                src_security_group_group_id=src_group.id,
                                src_security_group_owner_id=src_group.owner_id,
                                ip_protocol=rule.ip_protocol,
                                from_port=rule.from_port,
                                to_port=rule.to_port,
                            )
                        except EC2ResponseError:
                            logging.exception("Skipping error deleting sg rule.")

    def _destroy_security_groups(self):
        """ Find all security groups belonging to vpc and destroy them."""
        for security_group in self.get_all_security_groups_for_vpc():
            if security_group.name != u'default':
                logging.debug("deleting sg: %s", security_group)
                self.vpc.connection.delete_security_group(group_id=security_group.id)

    def get_all_security_groups_for_vpc(self):
        """ Find all security groups belonging to vpc and return them """
        return self.vpc.connection.get_all_security_groups(filters=self.vpc_filter())

    def _destroy_igws(self):
        """ Find all gateways belonging to vpc and destroy them"""
        vpc_attachment_filter = {"attachment.vpc-id": self.vpc.id}
        # delete gateways
        for igw in self.vpc.connection.get_all_internet_gateways(filters=vpc_attachment_filter):
            self.vpc.connection.detach_internet_gateway(igw.id, self.vpc.id)
            self.vpc.connection.delete_internet_gateway(igw.id)

    def _destroy_routes(self):
        """ Find all route_tables belonging to vpc and destroy them"""
        for route_table in self.vpc.connection.get_all_route_tables(filters=self.vpc_filter()):
            if not route_table.tags:
                logging.info("Skipping untagged (default) route table %s", route_table.id)
                continue
            try:
                self.vpc.connection.delete_route_table(route_table.id)
            except EC2ResponseError:
                logging.error("Error deleting route_table %s:.", route_table.id)
                raise

    def _destroy_vpc(self):
        """Delete VPC and then delete the dhcp_options that were associated with it. """

        # save function and parameters so we can delete dhcp_options after vpc. We do this becase botos
        # get_all_dhcp_options does not support filter. Because we cannot easily find the default dhcp
        # options, re-assigning default dhcp option is not trivial.
        delete_dhcp_options = self.vpc.connection.delete_dhcp_options
        dhcp_options_id = self.vpc.dhcp_options_id

        delete_status = keep_trying(30, self.vpc.delete)
        self.vpc = None

        if not delete_dhcp_options(dhcp_options_id):
            logging.warning("failed to delete dhcp options (%s)", dhcp_options_id)

        return delete_status

    @staticmethod
    def find_vpc_id_by_name(vpc_name):
        """Find VPC by name"""
        vpc_conn = VPCConnection()
        vpc_ids = vpc_conn.get_all_vpcs(filters={'tag:Name': vpc_name})
        if len(vpc_ids) == 1:
            return vpc_ids[0].id
        elif len(vpc_ids) == 0:
            raise VPCNameNotFound("No VPC is named as {}".format(vpc_name))
        else:
            raise MultipleVPCsForVPCNameError("More than 1 VPC is named as {}".format(vpc_name))

    @staticmethod
    def parse_peering_connection_line(line, vpc_conn):
        """
        Parses vpc connections of the form `vpc_name[:vpc_type]/metanetwork vpc_name[:vpc_type]/metanetwork`
        and returns the data in two dictionaries: vpc_name -> DiscoVPC instance and vpc_name -> metanetwork.
        vpc_type defaults to vpc_name if unspecified.
        """
        logging.debug('checking existence for peering %s', line)
        endpoints = line.split(' ')

        def get_vpc_name(endpoint):
            """return name from `name[:type]/metanetwork`"""
            return endpoint.split('/')[0].split(':')[0].strip()

        def get_vpc_type(endpoint):
            """return type from `name[:type]/metanetwork`, defaulting to name if type is omitted"""
            return endpoint.split('/')[0].split(':')[-1].strip()

        def get_metanetwork(endpoint):
            """return metanetwork from `name[:type]/metanetwork`"""
            return endpoint.split('/')[1].strip()

        def safe_get_from_list(_list, i):
            """returns the i-th element in a list, or None if it doesn't exist"""
            return _list[i] if _list and len(_list) > i else None

        vpc_type_map = {
            get_vpc_name(endpoint): get_vpc_type(endpoint)
            for endpoint in endpoints
        }

        vpc_objects = {
            vpc_name: safe_get_from_list(
                vpc_conn.get_all_vpcs(filters={'tag:Name': vpc_name}), 0)
            for vpc_name in vpc_type_map.keys()
        }

        missing_vpcs = [vpc_name for vpc_name, vpc_object in vpc_objects.items() if not vpc_object]
        if missing_vpcs:
            logging.debug(
                "Skipping peering %s because the following VPC(s) are not up: %s",
                line, ", ".join(map(str, missing_vpcs)))
            return {}

        vpc_map = {
            k: DiscoVPC(k, v, vpc_objects[k])
            for k, v in vpc_type_map.iteritems()
        }

        for vpc in vpc_map.values():
            if not vpc.networks:
                raise RuntimeError("No metanetworks found for vpc {}. Are you sure it's of type {}?".format(
                    vpc.environment_name, vpc.environment_type))

        vpc_metanetwork_map = {
            get_vpc_name(endpoint): get_metanetwork(endpoint)
            for endpoint in endpoints
        }

        return {
            'vpc_metanetwork_map': vpc_metanetwork_map,
            'vpc_map': vpc_map
        }

    @staticmethod
    def parse_peerings_config(vpc_id=None):
        """
        Parses configuration from disco_vpc.ini's peerings sections.
        If vpc_id is specified, only configuration relevant to vpc_id is included.
        """
        logging.debug("Parsing peerings configuration specified in %s", CONFIG_FILE)
        vpc_conn = VPCConnection()
        config = read_config(CONFIG_FILE)

        if 'peerings' not in config.sections():
            logging.info("No VPC peering configuration defined.")
            return {}

        peerings = [
            peering[1]
            for peering in config.items('peerings')
            if peering[0].startswith('connection_')
        ]

        for peering in peerings:
            endpoints = [_.strip() for _ in peering.split(' ')]
            if len(endpoints) != 2:
                raise VPCPeeringSyntaxError(
                    "Syntax error in vpc peering connection. "
                    "Expected 2 space-delimited endpoints but found: '{}'".format(peering))

        peering_configs = {}
        for peering in peerings:
            peering_config = DiscoVPC.parse_peering_connection_line(peering, vpc_conn)
            vpc_ids_in_peering = [vpc.vpc.id for vpc in peering_config.get("vpc_map", {}).values()]

            if len(vpc_ids_in_peering) < 2:
                pass  # not all vpcs were up, nothing to do
            elif vpc_id and vpc_id not in vpc_ids_in_peering:
                logging.debug("Skipping peering %s because it doesn't include %s", peering, vpc_id)
            else:
                peering_configs[peering] = peering_config

        return peering_configs

    @staticmethod
    def create_peering_connections(peering_configs):
        """ create vpc peering configuration from the peering config dictionary"""
        vpc_conn = VPCConnection()
        for peering in peering_configs.keys():
            vpc_map = peering_configs[peering]['vpc_map']
            vpc_metanetwork_map = peering_configs[peering]['vpc_metanetwork_map']
            vpc_ids = [vpc.vpc.id for vpc in vpc_map.values()]
            existing_peerings = vpc_conn.get_all_vpc_peering_connections(
                filters=[
                    ('status-code', 'active'),
                    ('accepter-vpc-info.vpc-id', vpc_ids[0]),
                    ('requester-vpc-info.vpc-id', vpc_ids[1])
                ]
            ) + vpc_conn.get_all_vpc_peering_connections(
                filters=[
                    ('status-code', 'active'),
                    ('accepter-vpc-info.vpc-id', vpc_ids[1]),
                    ('requester-vpc-info.vpc-id', vpc_ids[0])
                ]
            )
            # create peering when peering doesn't exist
            if not existing_peerings:
                peering_conn = vpc_conn.create_vpc_peering_connection(*vpc_ids)
                vpc_conn.accept_vpc_peering_connection(peering_conn.id)
                logging.info("create new peering connection %s for %s", peering_conn.id, peering)
            else:
                peering_conn = existing_peerings[0]
                logging.info("peering connection %s exists for %s", existing_peerings[0].id, peering)
            DiscoVPC.create_peering_routes(vpc_map, vpc_metanetwork_map, peering_conn)

    @staticmethod
    def create_peering_routes(vpc_map, vpc_metanetwork_map, peering_conn):
        """ create/update routes via peering connections between VPCs """
        cidr_map = {
            _: vpc_map[_].networks[vpc_metanetwork_map[_]].network_cidr
            for _ in vpc_map.keys()
        }
        network_map = {
            _: vpc_map[_].networks[vpc_metanetwork_map[_]]
            for _ in vpc_map.keys()
        }
        for vpc_name, network in network_map.iteritems():
            remote_vpc_names = vpc_map.keys()
            remote_vpc_names.remove(vpc_name)

            network.create_peering_route(peering_conn, cidr_map[remote_vpc_names[0]])

    @staticmethod
    def list_vpcs():
        """Returns list of boto.vpc.vpc.VPC classes, one for each existing VPC"""
        vpc_conn = VPCConnection()
        return vpc_conn.get_all_vpcs()

    @staticmethod
    def list_peerings(vpc_id=None, include_failed=False):
        """
        Return list of live vpc peering connection id.
        If vpc_id is given, return only that vpcs peerings
        Peerings that cannot be manipulated are ignored.
        """
        vpc_conn = VPCConnection()
        if vpc_id:
            peerings = vpc_conn.get_all_vpc_peering_connections(
                filters=[('requester-vpc-info.vpc-id', vpc_id)]
            ) + vpc_conn.get_all_vpc_peering_connections(
                filters=[('accepter-vpc-info.vpc-id', vpc_id)]
            )
        else:
            peerings = vpc_conn.get_all_vpc_peering_connections()

        peering_states = LIVE_PEERING_STATES + (["failed"] if include_failed else [])
        return [
            peering
            for peering in peerings
            if peering.status_code in peering_states
        ]

    @staticmethod
    def delete_peerings(vpc_id=None):
        """Delete peerings. If vpc_id is specified, delete all peerings of the VPCs only"""
        vpc_conn = VPCConnection()
        for peering in DiscoVPC.list_peerings(vpc_id):
            try:
                logging.info('deleting peering connection %s', peering.id)
                vpc_conn.delete_vpc_peering_connection(peering.id)
            except EC2ResponseError:
                raise RuntimeError('Failed to delete VPC Peering connection {}'.format(peering.id))

    @staticmethod
    def get_random_free_subnet(network_cidr, network_size, occupied_network_cidrs):
        """
        Pick a random available subnet from a bigger network
        Args:
            network_cidr (str): CIDR string describing a network
            network_size (int): The number of bits for the CIDR of the subnet
            occupied_network_cidrs (List[str]): List of CIDR strings describing existing networks
                                                to avoid overlapping with

        Returns str: The CIDR of a randomly chosen subnet that doesn't intersect with
                     the ip ranges of any of the given other networks
        """
        possible_subnets = IPNetwork(network_cidr).subnet(int(network_size))
        occupied_networks = [IPSet(IPNetwork(cidr)) for cidr in occupied_network_cidrs]

        # find the subnets that don't overlap with any other networks
        available_subnets = [subnet for subnet in possible_subnets
                             if all([IPSet(subnet).isdisjoint(occupied_network)
                                     for occupied_network in occupied_networks])]

        return random.choice(available_subnets) if available_subnets else None<|MERGE_RESOLUTION|>--- conflicted
+++ resolved
@@ -14,22 +14,17 @@
 import boto.ec2
 from boto.vpc import VPCConnection
 from boto.exception import EC2ResponseError
-<<<<<<< HEAD
+import boto3
 from netaddr import IPNetwork, IPSet
 
 from disco_aws_automation.network_helper import calc_subnet_offset
 from . import read_config, normalize_path
-from .resource_helper import keep_trying, wait_for_state
-=======
-import boto3
-
-from . import read_config
+
 from .resource_helper import (
     keep_trying,
     wait_for_state,
     wait_for_state_boto3
 )
->>>>>>> 0fa7bf38
 from .disco_log_metrics import DiscoLogMetrics
 from .disco_alarm import DiscoAlarm
 from .disco_alarm_config import DiscoAlarmsConfig
@@ -505,12 +500,8 @@
         vpc_conn.modify_vpc_attribute(self.vpc.id, enable_dns_hostnames=True)
 
         # Create metanetworks (subnets, route_tables and security groups)
-<<<<<<< HEAD
         self._networks = self._create_new_meta_networks()
-        for network in self.networks.itervalues():
-=======
         for network in self.networks.values():
->>>>>>> 0fa7bf38
             network.create()
 
         # Configure security group rules
