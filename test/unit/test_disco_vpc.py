"""Tests of disco_vpc"""

import unittest

from mock import MagicMock, patch, PropertyMock
from disco_aws_automation import DiscoVPC
from test.helpers.patch_disco_aws import get_mock_config
from test.helpers.matchers import MatchClass


def create_vpc_mock(env_name, env_type):
    """vpc mock"""
    vpc = MagicMock()
    vpc.tags = {
        'Name': env_name,
        'type': env_type
    }

    return vpc


class DiscoVPCTests(unittest.TestCase):
    """Test DiscoVPC"""

    # pylint: disable=unused-argument
    @patch('disco_aws_automation.disco_vpc.DiscoVPCEndpoints')
    @patch('disco_aws_automation.disco_vpc.DiscoVPC.config', new_callable=PropertyMock)
    @patch('disco_aws_automation.disco_vpc.DiscoMetaNetwork')
    def test_create_meta_networks(self, meta_network_mock, config_mock, endpoints_mock):
        """Test creating meta networks with dynamic ip ranges"""
        vpc_mock = {'CidrBlock': '10.0.0.0/28',
                    'VpcId': 'mock_vpc_id'}

        config_mock.return_value = get_mock_config({
            'envtype:auto-vpc-type': {
                'vpc_cidr': '10.0.0.0/28',
                'intranet_cidr': 'auto',
                'tunnel_cidr': 'auto',
                'dmz_cidr': 'auto',
                'maintenance_cidr': 'auto'
            }
        })

        def _create_meta_network_mock(network_name, vpc, cidr):
            ret = MagicMock()
            ret.name = network_name
            ret.vpc = vpc
            ret.network_cidr = cidr

            return ret

        meta_network_mock.side_effect = _create_meta_network_mock

        auto_vpc = DiscoVPC('auto-vpc', 'auto-vpc-type', vpc_mock)

        meta_networks = auto_vpc._create_new_meta_networks()
        self.assertItemsEqual(['intranet', 'tunnel', 'dmz', 'maintenance'], meta_networks.keys())

        expected_ip_ranges = ['10.0.0.0/30', '10.0.0.4/30', '10.0.0.8/30', '10.0.0.12/30']
        actual_ip_ranges = [str(meta_network.network_cidr) for meta_network in meta_networks.values()]

        self.assertItemsEqual(actual_ip_ranges, expected_ip_ranges)

    @patch('disco_aws_automation.disco_vpc.DiscoVPCEndpoints')
    @patch('disco_aws_automation.disco_vpc.DiscoVPC.config', new_callable=PropertyMock)
    @patch('disco_aws_automation.disco_vpc.DiscoMetaNetwork')
    def test_create_meta_networks_static_dynamic(self, meta_network_mock, config_mock, endpoints_mock):
        """Test creating meta networks with a mix of static and dynamic ip ranges"""
        vpc_mock = {'CidrBlock': '10.0.0.0/28',
                    'VpcId': 'mock_vpc_id'}

        config_mock.return_value = get_mock_config({
            'envtype:auto-vpc-type': {
                'vpc_cidr': '10.0.0.0/28',
                'intranet_cidr': 'auto',
                'tunnel_cidr': 'auto',
                'dmz_cidr': '10.0.0.4/31',
                'maintenance_cidr': 'auto'
            }
        })

        def _create_meta_network_mock(network_name, vpc, cidr):
            ret = MagicMock()
            ret.name = network_name
            ret.vpc = vpc
            ret.network_cidr = cidr

            return ret

        meta_network_mock.side_effect = _create_meta_network_mock

        auto_vpc = DiscoVPC('auto-vpc', 'auto-vpc-type', vpc_mock)

        meta_networks = auto_vpc._create_new_meta_networks()
        self.assertItemsEqual(['intranet', 'tunnel', 'dmz', 'maintenance'], meta_networks.keys())

        expected_ip_ranges = ['10.0.0.0/30', '10.0.0.4/31', '10.0.0.8/30', '10.0.0.12/30']
        actual_ip_ranges = [str(meta_network.network_cidr) for meta_network in meta_networks.values()]

        self.assertItemsEqual(actual_ip_ranges, expected_ip_ranges)

    # pylint: disable=unused-argument
    @patch('disco_aws_automation.disco_vpc.DiscoVPCEndpoints')
    @patch('disco_aws_automation.disco_vpc.DiscoSNS')
    @patch('disco_aws_automation.disco_vpc.DiscoVPCGateways')
    @patch('time.sleep')
    @patch('disco_aws_automation.disco_vpc.DiscoVPC.config', new_callable=PropertyMock)
    @patch('boto3.client')
    @patch('boto3.resource')
    @patch('disco_aws_automation.disco_vpc.DiscoMetaNetwork')
    def test_create_auto_vpc(self, meta_network_mock, boto3_resource_mock,
                             boto3_client_mock, config_mock,
                             sleep_mock, gateways_mock, sns_mock, endpoints_mock):
        """Test creating a VPC with a dynamic ip range"""
        # FIXME This needs to mock way too many things. DiscoVPC needs to be refactored

        config_mock.return_value = get_mock_config({
            'envtype:auto-vpc-type': {
                'ip_space': '10.0.0.0/24',
                'vpc_cidr_size': '26',
                'intranet_cidr': 'auto',
                'tunnel_cidr': 'auto',
                'dmz_cidr': 'auto',
                'maintenance_cidr': 'auto',
                'ntp_server': '10.0.0.5'
            }
        })

        # pylint: disable=C0103
        def _create_vpc_mock(CidrBlock):
            return {'Vpc': {'CidrBlock': CidrBlock,
                            'VpcId': 'mock_vpc_id'}}

        client_mock = MagicMock()
        client_mock.create_vpc.side_effect = _create_vpc_mock
        client_mock.get_all_zones.return_value = [MagicMock()]
        client_mock.describe_dhcp_options.return_value = {'DhcpOptions': [MagicMock()]}
        boto3_client_mock.return_value = client_mock

        auto_vpc = DiscoVPC('auto-vpc', 'auto-vpc-type')

        possible_vpcs = ['10.0.0.0/26', '10.0.0.64/26', '10.0.0.128/26', '10.0.0.192/26']
<<<<<<< HEAD
        self.assertIn(str(auto_vpc.vpc.cidr_block), possible_vpcs)

    @patch('disco_aws_automation.disco_vpc.DiscoVPC.config', new_callable=PropertyMock)
    def test_parse_peering_connection(self, config_mock):
        """test parsing a simple peering connection line"""
        config_mock.return_value = get_mock_config({
            'envtype:sandbox': {
                'vpc_cidr': '10.0.0.0/16',
                'intranet_cidr': 'auto'
            }
        })

        existing_vpc = [create_vpc_mock('env1', 'sandbox'),
                        create_vpc_mock('env2', 'sandbox')]

        result = DiscoVPC.parse_peering_connection_line('env1:sandbox/intranet env2:sandbox/intranet',
                                                        existing_vpc)

        peering_info = result['env1:sandbox/intranet env2:sandbox/intranet']

        self.assertEquals(peering_info['vpc_metanetwork_map'], {'env1': 'intranet', 'env2': 'intranet'})
        self.assertEquals(peering_info['vpc_map'], {'env1': MatchClass(DiscoVPC),
                                                    'env2': MatchClass(DiscoVPC)})

    @patch('disco_aws_automation.disco_vpc.DiscoVPC.config', new_callable=PropertyMock)
    def test_parse_peering_connection_wildcards(self, config_mock):
        """test parsing a peering connection line with wildcards"""
        config_mock.return_value = get_mock_config({
            'envtype:sandbox': {
                'vpc_cidr': '10.0.0.0/16',
                'intranet_cidr': 'auto'
            }
        })

        existing_vpc = [create_vpc_mock('env1', 'sandbox'),
                        create_vpc_mock('env2', 'sandbox'),
                        create_vpc_mock('env3', 'sandbox')]

        result = DiscoVPC.parse_peering_connection_line('*:sandbox/intranet env3:sandbox/intranet',
                                                        existing_vpc)

        self.assertEquals(2, len(result))

        peering_info1 = result['env1:sandbox/intranet env3:sandbox/intranet']

        self.assertEquals(peering_info1['vpc_metanetwork_map'], {'env1': 'intranet', 'env3': 'intranet'})
        self.assertEquals(peering_info1['vpc_map'], {'env1': MatchClass(DiscoVPC),
                                                     'env3': MatchClass(DiscoVPC)})

        peering_info2 = result['env2:sandbox/intranet env3:sandbox/intranet']

        self.assertEquals(peering_info2['vpc_metanetwork_map'], {'env2': 'intranet', 'env3': 'intranet'})
        self.assertEquals(peering_info2['vpc_map'], {'env2': MatchClass(DiscoVPC),
                                                     'env3': MatchClass(DiscoVPC)})
=======
        self.assertIn(str(auto_vpc.vpc['CidrBlock']), possible_vpcs)
>>>>>>> bc0e0187
<|MERGE_RESOLUTION|>--- conflicted
+++ resolved
@@ -3,20 +3,9 @@
 import unittest
 
 from mock import MagicMock, patch, PropertyMock
+
 from disco_aws_automation import DiscoVPC
 from test.helpers.patch_disco_aws import get_mock_config
-from test.helpers.matchers import MatchClass
-
-
-def create_vpc_mock(env_name, env_type):
-    """vpc mock"""
-    vpc = MagicMock()
-    vpc.tags = {
-        'Name': env_name,
-        'type': env_type
-    }
-
-    return vpc
 
 
 class DiscoVPCTests(unittest.TestCase):
@@ -140,61 +129,4 @@
         auto_vpc = DiscoVPC('auto-vpc', 'auto-vpc-type')
 
         possible_vpcs = ['10.0.0.0/26', '10.0.0.64/26', '10.0.0.128/26', '10.0.0.192/26']
-<<<<<<< HEAD
-        self.assertIn(str(auto_vpc.vpc.cidr_block), possible_vpcs)
-
-    @patch('disco_aws_automation.disco_vpc.DiscoVPC.config', new_callable=PropertyMock)
-    def test_parse_peering_connection(self, config_mock):
-        """test parsing a simple peering connection line"""
-        config_mock.return_value = get_mock_config({
-            'envtype:sandbox': {
-                'vpc_cidr': '10.0.0.0/16',
-                'intranet_cidr': 'auto'
-            }
-        })
-
-        existing_vpc = [create_vpc_mock('env1', 'sandbox'),
-                        create_vpc_mock('env2', 'sandbox')]
-
-        result = DiscoVPC.parse_peering_connection_line('env1:sandbox/intranet env2:sandbox/intranet',
-                                                        existing_vpc)
-
-        peering_info = result['env1:sandbox/intranet env2:sandbox/intranet']
-
-        self.assertEquals(peering_info['vpc_metanetwork_map'], {'env1': 'intranet', 'env2': 'intranet'})
-        self.assertEquals(peering_info['vpc_map'], {'env1': MatchClass(DiscoVPC),
-                                                    'env2': MatchClass(DiscoVPC)})
-
-    @patch('disco_aws_automation.disco_vpc.DiscoVPC.config', new_callable=PropertyMock)
-    def test_parse_peering_connection_wildcards(self, config_mock):
-        """test parsing a peering connection line with wildcards"""
-        config_mock.return_value = get_mock_config({
-            'envtype:sandbox': {
-                'vpc_cidr': '10.0.0.0/16',
-                'intranet_cidr': 'auto'
-            }
-        })
-
-        existing_vpc = [create_vpc_mock('env1', 'sandbox'),
-                        create_vpc_mock('env2', 'sandbox'),
-                        create_vpc_mock('env3', 'sandbox')]
-
-        result = DiscoVPC.parse_peering_connection_line('*:sandbox/intranet env3:sandbox/intranet',
-                                                        existing_vpc)
-
-        self.assertEquals(2, len(result))
-
-        peering_info1 = result['env1:sandbox/intranet env3:sandbox/intranet']
-
-        self.assertEquals(peering_info1['vpc_metanetwork_map'], {'env1': 'intranet', 'env3': 'intranet'})
-        self.assertEquals(peering_info1['vpc_map'], {'env1': MatchClass(DiscoVPC),
-                                                     'env3': MatchClass(DiscoVPC)})
-
-        peering_info2 = result['env2:sandbox/intranet env3:sandbox/intranet']
-
-        self.assertEquals(peering_info2['vpc_metanetwork_map'], {'env2': 'intranet', 'env3': 'intranet'})
-        self.assertEquals(peering_info2['vpc_map'], {'env2': MatchClass(DiscoVPC),
-                                                     'env3': MatchClass(DiscoVPC)})
-=======
-        self.assertIn(str(auto_vpc.vpc['CidrBlock']), possible_vpcs)
->>>>>>> bc0e0187
+        self.assertIn(str(auto_vpc.vpc['CidrBlock']), possible_vpcs)