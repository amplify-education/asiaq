--- conflicted
+++ resolved
@@ -2,12 +2,8 @@
 
 import unittest
 
-<<<<<<< HEAD
-from mock import MagicMock, patch, PropertyMock
-=======
 from mock import MagicMock, patch, PropertyMock, call
 from netaddr import IPSet
->>>>>>> 8a7f5e10
 
 from disco_aws_automation import DiscoVPC
 from test.helpers.patch_disco_aws import get_mock_config
