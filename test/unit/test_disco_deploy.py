--- conflicted
+++ resolved
@@ -1241,14 +1241,9 @@
         self._ci_deploy.run_integration_tests = MagicMock(return_value=True)
         self._ci_deploy._get_old_instances = MagicMock(return_value=[inst1])
         self._ci_deploy._get_new_instances = MagicMock(return_value=[inst2])
-<<<<<<< HEAD
         self.assertIsNone(self._ci_deploy.test_ami(ami, dry_run=False,
                                                    deployment_strategy=DEPLOYMENT_STRATEGY_CLASSIC))
-        self._ci_deploy._get_old_instances.assert_called_with(ami.id)
-=======
-        self.assertIsNone(self._ci_deploy.test_ami(ami, dry_run=False))
         self._ci_deploy._get_old_instances.assert_called_with(ami.id, launch_time=ANY)
->>>>>>> 3beb1998
         self._ci_deploy._disco_aws.terminate.assert_has_calls(
             [call([inst1], use_autoscaling=True)])
 
@@ -1263,14 +1258,9 @@
         self._ci_deploy.run_integration_tests = MagicMock(return_value=True)
         self._ci_deploy._get_old_instances = MagicMock(return_value=[inst1])
         self._ci_deploy._get_new_instances = MagicMock(return_value=[inst2])
-<<<<<<< HEAD
         self.assertRaises(RuntimeError, self._ci_deploy.test_ami, ami, dry_run=False,
                           deployment_strategy=DEPLOYMENT_STRATEGY_CLASSIC)
-        self._ci_deploy._get_new_instances.assert_called_with(ami.id)
-=======
-        self.assertRaises(RuntimeError, self._ci_deploy.test_ami, ami, dry_run=False)
         self._ci_deploy._get_new_instances.assert_called_with(ami.id, launch_time=ANY)
->>>>>>> 3beb1998
         self._ci_deploy._disco_aws.terminate.assert_has_calls(
             [call([inst2], use_autoscaling=True)])
 
@@ -1285,14 +1275,9 @@
         self._ci_deploy.run_integration_tests = MagicMock(side_effect=[True, False])
         self._ci_deploy._get_old_instances = MagicMock(return_value=[inst1])
         self._ci_deploy._get_new_instances = MagicMock(return_value=[inst2])
-<<<<<<< HEAD
         self.assertRaises(RuntimeError, self._ci_deploy.test_ami, ami, dry_run=False,
                           deployment_strategy=DEPLOYMENT_STRATEGY_CLASSIC)
-        self._ci_deploy._get_new_instances.assert_called_with(ami.id)
-=======
-        self.assertRaises(RuntimeError, self._ci_deploy.test_ami, ami, dry_run=False)
         self._ci_deploy._get_new_instances.assert_called_with(ami.id, launch_time=ANY)
->>>>>>> 3beb1998
         self._ci_deploy._disco_aws.terminate.assert_has_calls(
             [call([inst2], use_autoscaling=True)])
         self.assertEqual(self._ci_deploy._set_maintenance_mode.call_count, 2)
